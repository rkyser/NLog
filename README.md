![NLog](https://raw.githubusercontent.com/NLog/NLog.github.io/master/images/NLog-logo-only_small.png)
===
*Vote or submit ideas on [UserEcho](https://nlog.userecho.com)!*

===
[![Join the chat at https://gitter.im/NLog/NLog](https://badges.gitter.im/Join%20Chat.svg)](https://gitter.im/NLog/NLog?utm_source=badge&utm_medium=badge&utm_campaign=pr-badge&utm_content=badge)
[![Twitter Follow](https://img.shields.io/twitter/follow/NLogOfficial.svg?style=social?maxAge=2592000)](https://twitter.com/NLogOfficial)
[![Last News](https://img.shields.io/badge/News-16_april_2016-orange.svg)](http://nlog-project.org/archives/)
[![codecov.io](https://codecov.io/github/NLog/NLog/coverage.svg?branch=master)](https://codecov.io/github/NLog/NLog?branch=master) 
[![Semantic Versioning](https://img.shields.io/badge/semver-2.0.0-3D9FE0.svg)](http://semver.org/)
[![Rager Releases](http://rager.io/badge.svg?url=https%3A%2F%2Fgithub.com%2FNLog%2FNLog)](http://rager.io/projects/search?badge=1&query=github.com/nlog/nlog)

<!--
[![NuGet downloads](https://img.shields.io/nuget/dt/NLog.svg)](https://www.nuget.org/packages/NLog)

[![Pre-release version](https://img.shields.io/nuget/vpre/NLog.svg)](https://www.nuget.org/packages/NLog)--> 



<!--[NLog is Looking for Developers!](http://nlog-project.org/2015/08/05/NLog-is-looking-for-developers.html)-->


NLog is a free logging platform for .NET with rich log routing and management 
capabilities. It makes it easy to produce and manage high-quality logs for 
your application regardless of its size or complexity. 

It can process diagnostic messages emitted from any .NET language, augment 
them with contextual information, format them according to your preference 
and send them to one or more targets such as file or database. 

For more information, see the website [nlog-project.org](http://nlog-project.org)
or just get started with the tutorials on [the NLog wiki](https://github.com/NLog/NLog/wiki).

[Project news - including RSS feed](http://nlog-project.org/archives/)

Packages & Status
---
NLog consists of multiple packages. Most of the functionality is inside the NLog (core) package. What's inside the packages? See [targets](https://github.com/NLog/NLog/wiki/Targets) and [layout renderers](https://github.com/NLog/NLog/wiki/Layout-Renderers) overview!

Package  | Build status | NuGet |
-------- | :------------ | :------------ | :------------------
NLog (.Net / Silverlight 4+5 / Xamarin iOS / Xamarin Android / Windows Phone 8)                                    | [![AppVeyor](https://img.shields.io/appveyor/ci/nlog/nlog/master.svg)](https://ci.appveyor.com/project/nlog/nlog/branch/master)                   | [![NuGet package](https://badge.fury.io/nu/NLog.svg)](https://www.nuget.org/packages/NLog)                            |
NLog (.NET Core)   - coreCLR branch                                             | [![AppVeyor](https://img.shields.io/appveyor/ci/nlog/nlog/coreclr.svg)](https://ci.appveyor.com/project/nlog/nlog/branch/coreclr)                   | [![NuGet package](https://img.shields.io/badge/nuget-v4.4.0--beta-blue.svg)](https://www.nuget.org/packages/NLog)       | 
[NLog (Microsoft Logging Platform)](https://github.com/NLog/NLog.Framework.Logging)  | [![Build status](https://img.shields.io/appveyor/ci/nlog/nlog-framework-logging/master.svg)](https://ci.appveyor.com/project/nlog/nlog-framework-logging/branch/master) | [![NuGet Pre Release](https://badge.fury.io/nu/NLog.Extensions.Logging.svg)](https://www.nuget.org/packages/NLog.Extensions.Logging) |
NLog (Mono)                                                         | [![Build Status](https://travis-ci.org/NLog/NLog.svg?branch=master)](https://travis-ci.org/NLog/NLog)                                                         |                                                                                                                                  |
NLog.Config                                                         | [![AppVeyor](https://img.shields.io/appveyor/ci/nlog/nlog/master.svg)](https://ci.appveyor.com/project/nlog/nlog/branch/master)                   | [![NuGet package](https://badge.fury.io/nu/NLog.Config.svg)](https://www.nuget.org/packages/NLog.Config)                   |
[NLog.Contrib.ActiveMQ](https://github.com/NLog/NLog.Contrib.ActiveMQ)                                              | [![AppVeyor](https://img.shields.io/appveyor/ci/nlog/nlog-contrib-activemq/master.svg)](https://ci.appveyor.com/project/nlog/nlog-contrib-activemq/branch/master)                   | [![NuGet package](https://badge.fury.io/nu/NLog.Contrib.ActiveMQ.svg)](https://www.nuget.org/packages/NLog.Contrib.ActiveMQ)                   |
NLog.Extended                                                       | [![AppVeyor](https://img.shields.io/appveyor/ci/nlog/nlog/master.svg)](https://ci.appveyor.com/project/nlog/nlog/branch/master)                   | [![NuGet package](https://badge.fury.io/nu/NLog.Extended.svg)](https://www.nuget.org/packages/NLog.Extended)               |
[NLog.Elmah](https://github.com/NLog/NLog.Elmah)                    | [![AppVeyor](https://img.shields.io/appveyor/ci/nlog/nlog-Elmah/master.svg)](https://ci.appveyor.com/project/nlog/nlog-Elmah/branch/master)               | [![NuGet package](https://badge.fury.io/nu/NLog.Elmah.svg)](https://www.nuget.org/packages/NLog.Elmah)                     |
[NLog.Etw](https://github.com/NLog/NLog.Etw)                        | [![AppVeyor](https://img.shields.io/appveyor/ci/nlog/nlog-etw/master.svg)](https://ci.appveyor.com/project/nlog/nlog-etw/branch/master)                   | [![NuGet package](https://badge.fury.io/nu/NLog.Etw.svg)](https://www.nuget.org/packages/NLog.Etw)                         |
[NLog.InstallNLogConfig](https://github.com/NLog/NLog.InstallNLogConfig)                        | [![AppVeyor](https://img.shields.io/appveyor/ci/nlog/nlog-InstallNLogConfig/master.svg)](https://ci.appveyor.com/project/nlog/nlog-InstallNLogConfig/branch/master)                   | [![NuGet package](https://badge.fury.io/nu/NLog.InstallNLogConfig.svg)](https://www.nuget.org/packages/NLog.InstallNLogConfig)                         |
[NLog.ManualFlush](https://github.com/NLog/NLog.ManualFlush)        | [![AppVeyor](https://img.shields.io/appveyor/ci/nlog/nlog-ManualFlush/master.svg)](https://ci.appveyor.com/project/nlog/nlog-ManualFlush/branch/master)   | [![NuGet package](https://badge.fury.io/nu/NLog.ManualFlush.svg)](https://www.nuget.org/packages/NLog.ManualFlush)         |
NLog.Schema                                                         | [![AppVeyor](https://img.shields.io/appveyor/ci/nlog/nlog/master.svg)](https://ci.appveyor.com/project/nlog/nlog/branch/master)                   | [![NuGet package](https://badge.fury.io/nu/NLog.Schema.svg)](https://www.nuget.org/packages/NLog.Schema)                   |
[NLog.Web](https://github.com/NLog/NLog.Web)                        | [![AppVeyor](https://img.shields.io/appveyor/ci/nlog/nlog-web/master.svg)](https://ci.appveyor.com/project/nlog/nlog-web/branch/master)                   | [![NuGet package](https://badge.fury.io/nu/NLog.Web.svg)](https://www.nuget.org/packages/NLog.Web)                         |
[NLog.Web for ASP.NET Core](https://github.com/NLog/NLog.Web)                        | [![AppVeyor](https://img.shields.io/appveyor/ci/nlog/nlog-web/master.svg)](https://ci.appveyor.com/project/nlog/nlog-web/branch/master)                   | [![NuGet package](https://badge.fury.io/nu/NLog.Web.AspNetCore.svg)](https://www.nuget.org/packages/NLog.Web.AspNetCore)                         |
[NLog.Windows.Forms](https://github.com/NLog/NLog.Windows.Forms)    | [![AppVeyor](https://img.shields.io/appveyor/ci/nlog/nlog-windows-forms/master.svg)](https://ci.appveyor.com/project/nlog/nlog-windows-forms/branch/master)           | [![NuGet package](https://badge.fury.io/nu/NLog.Windows.Forms.svg)](https://www.nuget.org/packages/NLog.Windows.Forms)     |
[NLog.Owin.Logging](https://github.com/NLog/NLog.Owin.Logging)      | [![AppVeyor](https://img.shields.io/appveyor/ci/nlog/nlog-owin-logging/master.svg)](https://ci.appveyor.com/project/nlog/nlog-owin-logging/branch/master)          | [![NuGet package](https://badge.fury.io/nu/NLog.Owin.Logging.svg)](https://www.nuget.org/packages/NLog.Owin.Logging)    |





Questions, bug reports or feature requests?
---
Do you have feature requests, questions or would you like to report a bug? Please post them on the [issue list](https://github.com/NLog/NLog/issues) and follow [these guidelines](CONTRIBUTING.md).
Please also post or vote features requests on [UserEcho](https://nlog.userecho.com).


Frequently Asked Questions (FAQ)
---
* **What is NLog?**
 - NLog is a free and open source library which helps to write log messages. 

* **Why should I use a log libary? I can just do `file.WriteLine()`**
  - Beside writing to files, you can write to many different targets, like databases, event viewer, trace etc. 
  - The output is templatable with many predefined template values. 
  - With a simple configuration file you can decide runtime (after deployment), what to log and where! No need to restart the program or recyle the app pool!

* **Why should I use NLog?**
  - NLog is fully written in C#, has many years of experience and is easy to extend!

* **Is it free?**
<<<<<<< HEAD
  - Yes, it's licensed under the BSD license, so you can use it in commercial (closed sourse) programs without problems. 
=======
  - Yes, it's licensed under the BSD license, so you can use it in commercial (closed source) programs without problems. 
>>>>>>> 60264493
  
* **Show me the magic!**
  - Check the [tutorial](https://github.com/NLog/NLog/wiki/Tutorial) to get started!
 
* **Just show me a config example**
 - [voilà](https://github.com/NLog/NLog/wiki/NLog-config-Example)
  

* **I can't see anything?!**
  - NLog not working as expected? Check the [troubleshooting guide](https://github.com/NLog/NLog/wiki/Logging-troubleshooting). If you think it's a bug, please check [contributing.md](https://github.com/NLog/NLog/blob/master/CONTRIBUTING.md#bug-reports]) and [create a GitHub issue](https://github.com/NLog/NLog/issues/new)!

* **I'm missing important stuff!**
  - You can send a feature request, but do you know you can [extend NLog with a few lines of code](http://nlog-project.org/2015/06/30/extending-nlog-is-easy.html)?

* **How do I upgrade to NLog 4.x?** 
  - Check the [4.0 release post](http://nlog-project.org/2015/06/09/nlog-4-has-been-released.html), there are some breaking changes.
  - Update all the NLog packages. The latest stable version is recommend. 
  - When upgrading from NLog 4.1.0, please the next question.

* **I have trouble updating NLog from 4.1.0**
  - We take [semver](https://semver.org) very serious! Because NLog is strong named, it's important to keep the assembly version of all major versions the same, otherwise every library build on 4.0.0 should be reompiled for every other 4.x release (4.1, 4.2 etc)  - which is unwanted because of semver. <br>
   In NLog 4.1.0 there was a mistake in the assembly version, which has been fixed in 4.1.1. Upgrading from NLog 4.1.0 to another version can give issues when using NuGet. This will result in the following error:
   
  > Could not load file or assembly 'NLog' or one of its dependencies. The located assembly's manifest definition does not match the assembly reference. (Exception from HRESULT: 0x80131040)

  If you upgrade, remove or alter the `<assemblybinding>`, as explained at the [4.1.1 news post](http://nlog-project.org/2015/09/12/nlog-4-1-1-has-been-released.html).    
  
* **Should I use Common Logging?**
   - That's up to you. It has it pros and cons. The greatest advantage is that you can easily switch between logging implementations (NLog, Log4Net, EntLib). This can be very important if you’re writing a library yourself, then the user who's using your library can choose which implementation to use.

  - There are some downsides: 

     - You are limited in some features, or some features aren't available at all (like context classes or event properties)
     - The performance is a bit lower.
     - The platform support is lower. For example, there is no Xamarin support or a specialized .Net 4.5 build
     - The progress is limited by NLog and Common logging. 
  
* **Which Common Logging version should I use?**
   - As you may have noticed the latest version of Common Logging doesn't match the latest version of NLog -  the latest Common Logging is build to NLog 4.1. But that is not a problem! Since NLog 4.0 the assembly version is fixed to `4.0.0.0` and because follow [semver](https://semver.org), you can use the latest version of NLog with [Common.Logging.NLog41](https://www.nuget.org/packages/Common.Logging.NLog41/). 
    
* **I'm writing a library who's using NLog. Should I update when NLog has an update?**
   - If you don't use the latest additions, then you should only update every NLog major version. As mentioned at the Common Logging version, we will keep the assembly version fixed. The end-user don't need `<assemblybinding>`-magic! So in short: your library should target NLog 4.0 and in the future NLog 5.0.


Contributing
---
As the current NLog team is a small team, we cannot fix every bug or implement every feature on our own. So contributions are really appreciated!

If you like to start with a small task, then
[up-for-grabs](https://github.com/NLog/NLog/issues?utf8=%E2%9C%93&q=is%3Aopen+is%3Aissue+label%3Aup-for-grabs+-label%3A%22almost+ready%22+)  are nice to start with.


A good way to get started (flow)


1. Fork the NLog repos. 
1. Create a new branch in you current repos from the 'master' branch.
1. 'Check out' the code with Git or [GitHub Desktop](https://desktop.github.com/)
1. Check [contributing.md](https://github.com/NLog/NLog/blob/master/CONTRIBUTING.md#sync-projects)
1. push commits and create a Pull Request (PR) to NLog


License
---
NLog is open source software, licensed under the terms of BSD license. 
See [LICENSE.txt](LICENSE.txt) for details.


How to build
---
Use Visual studio 2012/2013/2015 and open solution file in the 'src' folder, like 'NLog.netfx45.sln'

For building in the cloud we use:
- AppVeyor for Windows builds, including Silverlight and Xamarin. 
- Travis for Mono builds.
- CodeCov for code coverage

How to build your fork in the cloud
---
Steps to set up [AppVeyor](https://ci.appveyor.com)/[Travis](https://travis-ci.org/)/[CodeCov](https://codecov.io/) for your own fork.

**AppVeyor**:

1. Login with your Github account to https://ci.appveyor.com 
2. Choose "projects" 
3. Select your fork and press "+" button
4. Done. All config is in appveyor.yml already

**Travis**:

1. Login with your Github account to https://travis-ci.org/
2. Select your fork
3. Push and wait

**CodeCov**: (AppVeyor needed)

1. Login with your Github account to https://codecov.io/
2. Press "+  Add new repository to Codecov" button
3. Select your fork
4. Wait for a build on AppVeyor. All the config is already in appveyor.yml. The first report can take some minutes after the first build.

<|MERGE_RESOLUTION|>--- conflicted
+++ resolved
@@ -80,12 +80,8 @@
   - NLog is fully written in C#, has many years of experience and is easy to extend!
 
 * **Is it free?**
-<<<<<<< HEAD
-  - Yes, it's licensed under the BSD license, so you can use it in commercial (closed sourse) programs without problems. 
-=======
-  - Yes, it's licensed under the BSD license, so you can use it in commercial (closed source) programs without problems. 
->>>>>>> 60264493
-  
+  - Yes, it's licensed under the BSD license, so you can use it in commercial (closed source) programs without problems.
+
 * **Show me the magic!**
   - Check the [tutorial](https://github.com/NLog/NLog/wiki/Tutorial) to get started!
  
