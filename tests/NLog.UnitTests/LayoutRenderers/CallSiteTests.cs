--- conflicted
+++ resolved
@@ -366,10 +366,7 @@
             }
         }
 
-<<<<<<< HEAD
-
-=======
->>>>>>> 66dd02ec
+
         [Fact]
         public void When_Wrapped_Ignore_Wrapper_Methods_In_Callstack()
         {
@@ -378,7 +375,6 @@
             const string currentMethodFullName = "NLog.UnitTests.LayoutRenderers.CallSiteTests.When_Wrapped_Ignore_Wrapper_Methods_In_Callstack";
 
             LogManager.Configuration = CreateConfigurationFromString(@"
-<<<<<<< HEAD
                <nlog>
                    <targets><target name='debug' type='Debug' layout='${callsite}|${message}' /></targets>
                    <rules>
@@ -387,27 +383,13 @@
                </nlog>");
 
             var logger = LogManager.GetLogger("A");
-=======
-                <nlog>
-                    <targets><target name='debug' type='Debug' layout='${callsite}|${message}' /></targets>
-                    <rules>
-                        <logger name='*' levels='Warn' writeTo='debug' />
-                    </rules>
-                </nlog>");
-
-            ILogger logger = LogManager.GetLogger("A");
->>>>>>> 66dd02ec
             logger.Warn("direct");
             AssertDebugLastMessage("debug", string.Format("{0}|direct", currentMethodFullName));
 
             LoggerTests.BaseWrapper wrappedLogger = new LoggerTests.MyWrapper();
             wrappedLogger.Log("wrapped");
             AssertDebugLastMessage("debug", string.Format("{0}|wrapped", currentMethodFullName));
-<<<<<<< HEAD
-
-=======
-       
->>>>>>> 66dd02ec
+
 
         }
     }
