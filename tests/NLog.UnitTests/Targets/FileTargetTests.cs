--- conflicted
+++ resolved
@@ -1,1561 +1,1556 @@
-// 
-// Copyright (c) 2004-2011 Jaroslaw Kowalski <jaak@jkowalski.net>
-// 
-// All rights reserved.
-// 
-// Redistribution and use in source and binary forms, with or without 
-// modification, are permitted provided that the following conditions 
-// are met:
-// 
-// * Redistributions of source code must retain the above copyright notice, 
-//   this list of conditions and the following disclaimer. 
-// 
-// * Redistributions in binary form must reproduce the above copyright notice,
-//   this list of conditions and the following disclaimer in the documentation
-//   and/or other materials provided with the distribution. 
-// 
-// * Neither the name of Jaroslaw Kowalski nor the names of its 
-//   contributors may be used to endorse or promote products derived from this
-//   software without specific prior written permission. 
-// 
-// THIS SOFTWARE IS PROVIDED BY THE COPYRIGHT HOLDERS AND CONTRIBUTORS "AS IS"
-// AND ANY EXPRESS OR IMPLIED WARRANTIES, INCLUDING, BUT NOT LIMITED TO, THE 
-// IMPLIED WARRANTIES OF MERCHANTABILITY AND FITNESS FOR A PARTICULAR PURPOSE 
-// ARE DISCLAIMED. IN NO EVENT SHALL THE COPYRIGHT OWNER OR CONTRIBUTORS BE 
-// LIABLE FOR ANY DIRECT, INDIRECT, INCIDENTAL, SPECIAL, EXEMPLARY, OR 
-// CONSEQUENTIAL DAMAGES (INCLUDING, BUT NOT LIMITED TO, PROCUREMENT OF
-// SUBSTITUTE GOODS OR SERVICES; LOSS OF USE, DATA, OR PROFITS; OR BUSINESS 
-// INTERRUPTION) HOWEVER CAUSED AND ON ANY THEORY OF LIABILITY, WHETHER IN 
-// CONTRACT, STRICT LIABILITY, OR TORT (INCLUDING NEGLIGENCE OR OTHERWISE) 
-// ARISING IN ANY WAY OUT OF THE USE OF THIS SOFTWARE, EVEN IF ADVISED OF 
-// THE POSSIBILITY OF SUCH DAMAGE.
-// 
-
-using NLog.Internal;
-using NLog.LayoutRenderers;
-using Xunit.Extensions;
-
-#if !SILVERLIGHT
-
-namespace NLog.UnitTests.Targets
-{
-    using System;
-    using System.Collections.Generic;
-    using System.IO;
-    using System.Linq;
-    using System.Text;
-    using System.Threading;
-    using Xunit;
-
-    using NLog.Config;
-    using NLog.Layouts;
-    using NLog.Targets;
-    using NLog.Targets.Wrappers;
-    using NLog.Time;
-
-    public class FileTargetTests : NLogTestBase
-    {
-        private readonly ILogger logger = LogManager.GetLogger("NLog.UnitTests.Targets.FileTargetTests");
-
-        [Fact]
-        public void SimpleFileTest1()
-        {
-            var tempFile = Path.GetTempFileName();
-            try
-            {
-                var ft = new FileTarget
-                                    {
-                                        FileName = SimpleLayout.Escape(tempFile),
-                                        LineEnding = LineEndingMode.LF,
-                                        Layout = "${level} ${message}",
-                                        OpenFileCacheTimeout = 0
-                                    };
-
-                SimpleConfigurator.ConfigureForTargetLogging(ft, LogLevel.Debug);
-
-                logger.Debug("aaa");
-                logger.Info("bbb");
-                logger.Warn("ccc");
-                LogManager.Configuration = null;
-                AssertFileContents(tempFile, "Debug aaa\nInfo bbb\nWarn ccc\n", Encoding.UTF8);
-            }
-            finally
-            {
-                if (File.Exists(tempFile))
-                    File.Delete(tempFile);
-            }
-        }
-
-        [Fact]
-        public void CsvHeaderTest()
-        {
-            var tempFile = Path.GetTempFileName();
-            try
-            {
-
-                for (var i = 0; i < 2; i++)
-                {
-                    var layout = new CsvLayout
-                    {
-                        Delimiter = CsvColumnDelimiterMode.Semicolon,
-                        WithHeader = true,
-                        Columns =
-                        {
-                            new CsvColumn("name", "${logger}"),
-                            new CsvColumn("level", "${level}"),
-                            new CsvColumn("message", "${message}"),
-                        }
-                    };
-
-                    var ft = new FileTarget
-                        {
-                            FileName = SimpleLayout.Escape(tempFile),
-                            LineEnding = LineEndingMode.LF,
-                            Layout = layout,
-                            OpenFileCacheTimeout = 0,
-                            ReplaceFileContentsOnEachWrite = false
-                        };
-                    SimpleConfigurator.ConfigureForTargetLogging(ft, LogLevel.Debug);
-
-                    logger.Debug("aaa");
-                    LogManager.Configuration = null;
-                }
-                AssertFileContents(tempFile, "name;level;message\nNLog.UnitTests.Targets.FileTargetTests;Debug;aaa\nNLog.UnitTests.Targets.FileTargetTests;Debug;aaa\n", Encoding.UTF8);
-            }
-            finally
-            {
-                if (File.Exists(tempFile))
-                    File.Delete(tempFile);
-            }
-        }
-
-        [Fact]
-        public void DeleteFileOnStartTest()
-        {
-            var tempFile = Path.GetTempFileName();
-            try
-            {
-                var ft = new FileTarget
-                                    {
-                                        DeleteOldFileOnStartup = false,
-                                        FileName = SimpleLayout.Escape(tempFile),
-                                        LineEnding = LineEndingMode.LF,
-                                        Layout = "${level} ${message}"
-                                    };
-
-                SimpleConfigurator.ConfigureForTargetLogging(ft, LogLevel.Debug);
-
-                logger.Debug("aaa");
-                logger.Info("bbb");
-                logger.Warn("ccc");
-
-                LogManager.Configuration = null;
-
-                AssertFileContents(tempFile, "Debug aaa\nInfo bbb\nWarn ccc\n", Encoding.UTF8);
-
-                // configure again, without
-                // DeleteOldFileOnStartup
-
-                ft = new FileTarget
-                         {
-                             DeleteOldFileOnStartup = false,
-                             FileName = SimpleLayout.Escape(tempFile),
-                             LineEnding = LineEndingMode.LF,
-                             Layout = "${level} ${message}"
-                         };
-
-                SimpleConfigurator.ConfigureForTargetLogging(ft, LogLevel.Debug);
-
-                logger.Debug("aaa");
-                logger.Info("bbb");
-                logger.Warn("ccc");
-
-                LogManager.Configuration = null;
-                AssertFileContents(tempFile, "Debug aaa\nInfo bbb\nWarn ccc\nDebug aaa\nInfo bbb\nWarn ccc\n", Encoding.UTF8);
-
-                // configure again, this time with
-                // DeleteOldFileOnStartup
-
-                ft = new FileTarget
-                         {
-                             FileName = SimpleLayout.Escape(tempFile),
-                             LineEnding = LineEndingMode.LF,
-                             Layout = "${level} ${message}",
-                             DeleteOldFileOnStartup = true
-                         };
-
-                SimpleConfigurator.ConfigureForTargetLogging(ft, LogLevel.Debug);
-                logger.Debug("aaa");
-                logger.Info("bbb");
-                logger.Warn("ccc");
-
-                LogManager.Configuration = null;
-                AssertFileContents(tempFile, "Debug aaa\nInfo bbb\nWarn ccc\n", Encoding.UTF8);
-            }
-            finally
-            {
-                LogManager.Configuration = null;
-                if (File.Exists(tempFile))
-                    File.Delete(tempFile);
-            }
-        }
-
-        [Fact]
-        public void ArchiveFileOnStartTest()
-        {
-            ArchiveFileOnStartTests(enableCompression: false);
-        }
-
-#if NET4_5
-        [Fact]
-        public void ArchiveFileOnStartTest_WithCompression()
-        {
-            ArchiveFileOnStartTests(enableCompression: true);
-        }
-#endif
-
-        private void ArchiveFileOnStartTests(bool enableCompression)
-        {
-            var tempFile = Path.GetTempFileName();
-            var tempArchiveFolder = Path.Combine(Path.GetTempPath(), "Archive");
-            var archiveExtension = enableCompression ? "zip" : "txt";
-            try
-            {
-                // Configure first time with ArchiveOldFileOnStartup = false. 
-                var ft = new FileTarget
-                {
-                    ArchiveOldFileOnStartup = false,
-                    FileName = SimpleLayout.Escape(tempFile),
-                    LineEnding = LineEndingMode.LF,
-                    Layout = "${level} ${message}"
-                };
-
-                SimpleConfigurator.ConfigureForTargetLogging(ft, LogLevel.Debug);
-
-                logger.Debug("aaa");
-                logger.Info("bbb");
-                logger.Warn("ccc");
-
-                LogManager.Configuration = null;
-
-                AssertFileContents(tempFile, "Debug aaa\nInfo bbb\nWarn ccc\n", Encoding.UTF8);
-
-                // Configure second time with ArchiveOldFileOnStartup = false again. 
-                // Expected behavior: Extra content to be appended to the file.
-                ft = new FileTarget
-                {
-                    ArchiveOldFileOnStartup = false,
-                    FileName = SimpleLayout.Escape(tempFile),
-                    LineEnding = LineEndingMode.LF,
-                    Layout = "${level} ${message}"
-                };
-
-                SimpleConfigurator.ConfigureForTargetLogging(ft, LogLevel.Debug);
-
-                logger.Debug("aaa");
-                logger.Info("bbb");
-                logger.Warn("ccc");
-
-                LogManager.Configuration = null;
-                AssertFileContents(tempFile, "Debug aaa\nInfo bbb\nWarn ccc\nDebug aaa\nInfo bbb\nWarn ccc\n", Encoding.UTF8);
-
-
-                // Configure third time with ArchiveOldFileOnStartup = true again. 
-                // Expected behavior: Extra content will be stored in a new file; the 
-                //      old content should be moved into a new location.
-
-                var archiveTempName = Path.Combine(tempArchiveFolder, "archive." + archiveExtension);
-
-                ft = new FileTarget
-                {
-#if NET4_5
-                    EnableArchiveFileCompression = enableCompression,
-#endif
-                    FileName = SimpleLayout.Escape(tempFile),
-                    LineEnding = LineEndingMode.LF,
-                    Layout = "${level} ${message}",
-                    ArchiveOldFileOnStartup = true,
-                    ArchiveFileName = archiveTempName,
-                    ArchiveNumbering = ArchiveNumberingMode.Sequence,
-                    MaxArchiveFiles = 1
-                };
-
-                SimpleConfigurator.ConfigureForTargetLogging(ft, LogLevel.Debug);
-                logger.Debug("ddd");
-                logger.Info("eee");
-                logger.Warn("fff");
-
-                LogManager.Configuration = null;
-                AssertFileContents(tempFile, "Debug ddd\nInfo eee\nWarn fff\n", Encoding.UTF8);
-                Assert.True(File.Exists(archiveTempName));
-
-                var assertFileContents =
-#if NET4_5
-                    enableCompression ? new Action<string, string, Encoding>(AssertZipFileContents) : AssertFileContents;
-#else
- new Action<string, string, Encoding>(AssertFileContents);
-#endif
-                assertFileContents(archiveTempName, "Debug aaa\nInfo bbb\nWarn ccc\nDebug aaa\nInfo bbb\nWarn ccc\n",
-                    Encoding.UTF8);
-            }
-            finally
-            {
-                LogManager.Configuration = null;
-                if (File.Exists(tempFile))
-                    File.Delete(tempFile);
-                if (Directory.Exists(tempArchiveFolder))
-                    Directory.Delete(tempArchiveFolder, true);
-            }
-        }
-
-        [Fact]
-        public void CreateDirsTest()
-        {
-            var tempPath = Path.Combine(Path.GetTempPath(), Guid.NewGuid().ToString());
-            var tempFile = Path.Combine(tempPath, "file.txt");
-            try
-            {
-                var ft = new FileTarget
-                                    {
-                                        FileName = tempFile,
-                                        LineEnding = LineEndingMode.LF,
-                                        Layout = "${level} ${message}"
-                                    };
-
-                SimpleConfigurator.ConfigureForTargetLogging(ft, LogLevel.Debug);
-
-                logger.Debug("aaa");
-                logger.Info("bbb");
-                logger.Warn("ccc");
-                LogManager.Configuration = null;
-                AssertFileContents(tempFile, "Debug aaa\nInfo bbb\nWarn ccc\n", Encoding.UTF8);
-            }
-            finally
-            {
-                LogManager.Configuration = null;
-                if (File.Exists(tempFile))
-                    File.Delete(tempFile);
-                if (Directory.Exists(tempPath))
-                    Directory.Delete(tempPath, true);
-            }
-        }
-
-        [Fact]
-        public void SequentialArchiveTest1()
-        {
-            var tempPath = Path.Combine(Path.GetTempPath(), Guid.NewGuid().ToString());
-            var tempFile = Path.Combine(tempPath, "file.txt");
-            try
-            {
-                var ft = new FileTarget
-                                    {
-                                        FileName = tempFile,
-                                        ArchiveFileName = Path.Combine(tempPath, "archive/{####}.txt"),
-                                        ArchiveAboveSize = 1000,
-                                        LineEnding = LineEndingMode.LF,
-                                        Layout = "${message}",
-                                        MaxArchiveFiles = 3,
-                                        ArchiveNumbering = ArchiveNumberingMode.Sequence
-                                    };
-
-                SimpleConfigurator.ConfigureForTargetLogging(ft, LogLevel.Debug);
-
-                // we emit 5 * 250 *(3 x aaa + \n) bytes
-                // so that we should get a full file + 3 archives
-                for (var i = 0; i < 250; ++i)
-                {
-                    logger.Debug("aaa");
-                }
-                for (var i = 0; i < 250; ++i)
-                {
-                    logger.Debug("bbb");
-                }
-                for (var i = 0; i < 250; ++i)
-                {
-                    logger.Debug("ccc");
-                }
-                for (var i = 0; i < 250; ++i)
-                {
-                    logger.Debug("ddd");
-                }
-                for (var i = 0; i < 250; ++i)
-                {
-                    logger.Debug("eee");
-                }
-
-                LogManager.Configuration = null;
-
-                AssertFileContents(tempFile,
-                    StringRepeat(250, "eee\n"),
-                    Encoding.UTF8);
-
-                AssertFileContents(
-                    Path.Combine(tempPath, "archive/0001.txt"),
-                    StringRepeat(250, "bbb\n"),
-                    Encoding.UTF8);
-
-                AssertFileContents(
-                    Path.Combine(tempPath, "archive/0002.txt"),
-                    StringRepeat(250, "ccc\n"),
-                    Encoding.UTF8);
-
-                AssertFileContents(
-                    Path.Combine(tempPath, "archive/0003.txt"),
-                    StringRepeat(250, "ddd\n"),
-                    Encoding.UTF8);
-
-                Assert.True(!File.Exists(Path.Combine(tempPath, "archive/0000.txt")));
-                Assert.True(!File.Exists(Path.Combine(tempPath, "archive/0004.txt")));
-            }
-            finally
-            {
-                LogManager.Configuration = null;
-                if (File.Exists(tempFile))
-                    File.Delete(tempFile);
-                if (Directory.Exists(tempPath))
-                    Directory.Delete(tempPath, true);
-            }
-        }
-
-        [Fact]
-        public void SequentialArchiveTest1_MaxArchiveFiles_0()
-        {
-            var tempPath = Path.Combine(Path.GetTempPath(), Guid.NewGuid().ToString());
-            var tempFile = Path.Combine(tempPath, "file.txt");
-            try
-            {
-                var ft = new FileTarget
-                {
-                    FileName = tempFile,
-                    ArchiveFileName = Path.Combine(tempPath, "archive/{####}.txt"),
-                    ArchiveAboveSize = 1000,
-                    LineEnding = LineEndingMode.LF,
-                    ArchiveNumbering = ArchiveNumberingMode.Sequence,
-                    Layout = "${message}",
-                    MaxArchiveFiles = 0
-                };
-
-                SimpleConfigurator.ConfigureForTargetLogging(ft, LogLevel.Debug);
-
-                // we emit 5 * 250 *(3 x aaa + \n) bytes
-                // so that we should get a full file + 4 archives
-                for (var i = 0; i < 250; ++i)
-                {
-                    logger.Debug("aaa");
-                }
-                for (var i = 0; i < 250; ++i)
-                {
-                    logger.Debug("bbb");
-                }
-                for (var i = 0; i < 250; ++i)
-                {
-                    logger.Debug("ccc");
-                }
-                for (var i = 0; i < 250; ++i)
-                {
-                    logger.Debug("ddd");
-                }
-                for (var i = 0; i < 250; ++i)
-                {
-                    logger.Debug("eee");
-                }
-
-                LogManager.Configuration = null;
-
-                AssertFileContents(tempFile,
-                    StringRepeat(250, "eee\n"),
-                    Encoding.UTF8);
-
-                AssertFileContents(
-                   Path.Combine(tempPath, "archive/0000.txt"),
-                   StringRepeat(250, "aaa\n"),
-                   Encoding.UTF8);
-
-                AssertFileContents(
-                    Path.Combine(tempPath, "archive/0001.txt"),
-                    StringRepeat(250, "bbb\n"),
-                    Encoding.UTF8);
-
-                AssertFileContents(
-                    Path.Combine(tempPath, "archive/0002.txt"),
-                    StringRepeat(250, "ccc\n"),
-                    Encoding.UTF8);
-
-                AssertFileContents(
-                    Path.Combine(tempPath, "archive/0003.txt"),
-                    StringRepeat(250, "ddd\n"),
-                    Encoding.UTF8);
-
-                Assert.True(!File.Exists(Path.Combine(tempPath, "archive/0004.txt")));
-            }
-            finally
-            {
-                LogManager.Configuration = null;
-                if (File.Exists(tempFile))
-                    File.Delete(tempFile);
-                if (Directory.Exists(tempPath))
-                    Directory.Delete(tempPath, true);
-            }
-        }
-
-        [Fact]
-        public void DeleteArchiveFilesByDate()
-        {
-            var tempPath = Path.Combine(Path.GetTempPath(), Guid.NewGuid().ToString());
-            var tempFile = Path.Combine(tempPath, "file.txt");
-            try
-            {
-                var ft = new FileTarget
-                {
-                    FileName = tempFile,
-                    ArchiveFileName = Path.Combine(tempPath, "archive/{#}.txt"),
-                    ArchiveAboveSize = 50,
-                    LineEnding = LineEndingMode.LF,
-                    ArchiveNumbering = ArchiveNumberingMode.Date,
-                    ArchiveDateFormat = "yyyyMMddHHmmssfff", //make sure the milliseconds are set in the filename
-                    Layout = "${message}",
-                    MaxArchiveFiles = 3
-                };
-
-                SimpleConfigurator.ConfigureForTargetLogging(ft, LogLevel.Debug);
-                //writing 19 times 10 bytes (9 char + linefeed) will result in 3 archive files and 1 current file
-                for (var i = 0; i < 19; ++i)
-                {
-                    logger.Debug("123456789");
-                    //build in a small sleep to make sure the current time is reflected in the filename
-                    //do this every 5 entries
-                    if (i % 5 == 0)
-                        Thread.Sleep(50);
-                }
-                //Setting the Configuration to [null] will result in a 'Dump' of the current log entries
-                LogManager.Configuration = null;
-
-                var archivePath = Path.Combine(tempPath, "archive");
-                var files = Directory.GetFiles(archivePath).OrderBy(s => s);
-                //the amount of archived files may not exceed the set 'MaxArchiveFiles'
-                Assert.Equal(ft.MaxArchiveFiles, files.Count());
-
-
-                SimpleConfigurator.ConfigureForTargetLogging(ft, LogLevel.Debug);
-                //writing just one line of 11 bytes will trigger the cleanup of old archived files
-                //as stated by the MaxArchiveFiles property, but will only delete the oldest file
-                logger.Debug("1234567890");
-                LogManager.Configuration = null;
-
-                var files2 = Directory.GetFiles(archivePath).OrderBy(s => s);
-                Assert.Equal(ft.MaxArchiveFiles, files2.Count());
-
-                //the oldest file should be deleted
-                Assert.DoesNotContain(files.ElementAt(0), files2);
-                //two files should still be there
-                Assert.Equal(files.ElementAt(1), files2.ElementAt(0));
-                Assert.Equal(files.ElementAt(2), files2.ElementAt(1));
-                //one new archive file shoud be created
-                Assert.DoesNotContain(files2.ElementAt(2), files);
-            }
-            finally
-            {
-                LogManager.Configuration = null;
-                if (File.Exists(tempFile))
-                    File.Delete(tempFile);
-                if (Directory.Exists(tempPath))
-                    Directory.Delete(tempPath, true);
-            }
-        }
-
-        [Fact]
-        public void DeleteArchiveFilesByDateWithDateName()
-        {
-            var tempPath = Path.Combine(Path.GetTempPath(), Guid.NewGuid().ToString());
-            var tempFile = Path.Combine(tempPath, "${date:format=yyyyMMddHHmmssfff}.txt");
-            try
-            {
-                var ft = new FileTarget
-                {
-                    FileName = tempFile,
-                    ArchiveFileName = Path.Combine(tempPath, "{#}.txt"),
-                    ArchiveEvery = FileArchivePeriod.Minute,
-                    LineEnding = LineEndingMode.LF,
-                    ArchiveNumbering = ArchiveNumberingMode.Date,
-                    ArchiveDateFormat = "yyyyMMddHHmmssfff", //make sure the milliseconds are set in the filename
-                    Layout = "${message}",
-                    MaxArchiveFiles = 3
-                };
-
-                SimpleConfigurator.ConfigureForTargetLogging(ft, LogLevel.Debug);
-                //writing 4 times 10 bytes (9 char + linefeed) will result in 2 archive files and 1 current file
-                for (var i = 0; i < 4; ++i)
-                {
-                    logger.Debug("123456789");
-                    //build in a  sleep to make sure the current time is reflected in the filename
-                    Thread.Sleep(50);
-                }
-                //Setting the Configuration to [null] will result in a 'Dump' of the current log entries
-                LogManager.Configuration = null;
-
-                var files = Directory.GetFiles(tempPath).OrderBy(s => s);
-                //the amount of archived files may not exceed the set 'MaxArchiveFiles'
-                Assert.Equal(ft.MaxArchiveFiles, files.Count());
-
-
-                SimpleConfigurator.ConfigureForTargetLogging(ft, LogLevel.Debug);
-                //writing 50ms later will trigger the cleanup of old archived files
-                //as stated by the MaxArchiveFiles property, but will only delete the oldest file
-                Thread.Sleep(50);
-                logger.Debug("123456789");
-                LogManager.Configuration = null;
-
-                var files2 = Directory.GetFiles(tempPath).OrderBy(s => s);
-                Assert.Equal(ft.MaxArchiveFiles, files2.Count());
-
-                //the oldest file should be deleted
-                Assert.DoesNotContain(files.ElementAt(0), files2);
-                //two files should still be there
-                Assert.Equal(files.ElementAt(1), files2.ElementAt(0));
-                Assert.Equal(files.ElementAt(2), files2.ElementAt(1));
-                //one new archive file shoud be created
-                Assert.DoesNotContain(files2.ElementAt(2), files);
-            }
-            finally
-            {
-                LogManager.Configuration = null;
-                if (File.Exists(tempFile))
-                    File.Delete(tempFile);
-                if (Directory.Exists(tempPath))
-                    Directory.Delete(tempPath, true);
-            }
-        }
-
-        public static IEnumerable<object[]> DateArchive_UsesDateFromCurrentTimeSource_TestParameters
-        {
-            get
-            {
-                var booleanValues = new[] { true, false };
-                var timeKindValues = new[] { DateTimeKind.Utc, DateTimeKind.Local };
-                return
-                    from concurrentWrites in booleanValues
-                    from keepFileOpen in booleanValues
-                    from networkWrites in booleanValues
-                    from timeKind in timeKindValues
-                    select new object[] { timeKind, concurrentWrites, keepFileOpen, networkWrites };
-            }
-        }
-
-
-        [Theory]
-        [PropertyData("DateArchive_UsesDateFromCurrentTimeSource_TestParameters")]
-        public void DateArchive_UsesDateFromCurrentTimeSource(DateTimeKind timeKind, bool concurrentWrites, bool keepFileOpen, bool networkWrites)
-        {
-            var tempPath = Path.Combine(Path.GetTempPath(), Guid.NewGuid().ToString());
-            var tempFile = Path.Combine(tempPath, "file.txt");
-            var defaultTimeSource = TimeSource.Current;
-            try
-            {
-                var timeSource = new TimeSourceTests.ShiftedTimeSource(timeKind);
-
-                TimeSource.Current = timeSource;
-
-                var archiveFileNameTemplate = Path.Combine(tempPath, "archive/{#}.txt");
-                var ft = new FileTarget
-                {
-                    FileName = tempFile,
-                    ArchiveFileName = archiveFileNameTemplate,
-                    LineEnding = LineEndingMode.LF,
-                    ArchiveNumbering = ArchiveNumberingMode.Date,
-                    ArchiveEvery = FileArchivePeriod.Day,
-                    ArchiveDateFormat = "yyyyMMdd",
-                    Layout = "${date:format=O}|${message}",
-                    MaxArchiveFiles = 3,
-                    ConcurrentWrites = concurrentWrites,
-                    KeepFileOpen = keepFileOpen,
-                    NetworkWrites = networkWrites,
-                };
-
-                SimpleConfigurator.ConfigureForTargetLogging(ft, LogLevel.Debug);
-
-                logger.Debug("123456789");
-                DateTime previousWriteTime = timeSource.Time;
-
-                const int daysToTestLogging = 5;
-                const int intervalsPerDay = 24;
-                var loggingInterval = TimeSpan.FromHours(1);
-                for (var i = 0; i < daysToTestLogging * intervalsPerDay; ++i)
-                {
-                    timeSource.AddToLocalTime(loggingInterval);
-
-                    var eventInfo = new LogEventInfo(LogLevel.Debug, logger.Name, "123456789");
-                    logger.Log(eventInfo);
-
-                    var dayIsChanged = eventInfo.TimeStamp.Date != previousWriteTime.Date;
-                    // ensure new archive is created only when the day part of time is changed
-                    var archiveFileName = archiveFileNameTemplate.Replace("{#}", previousWriteTime.ToString(ft.ArchiveDateFormat));
-                    var archiveExists = File.Exists(archiveFileName);
-                    if (dayIsChanged)
-                        Assert.True(archiveExists, string.Format("new archive should be created when the day part of {0} time is changed", timeKind));
-                    else
-                        Assert.False(archiveExists, string.Format("new archive should not be create when day part of {0} time is unchanged", timeKind));
-
-                    previousWriteTime = eventInfo.TimeStamp.Date;
-                    if (dayIsChanged)
-                        timeSource.AddToSystemTime(TimeSpan.FromDays(1));
-                }
-                //Setting the Configuration to [null] will result in a 'Dump' of the current log entries
-                LogManager.Configuration = null;
-
-                var archivePath = Path.Combine(tempPath, "archive");
-                var files = Directory.GetFiles(archivePath).OrderBy(s => s).ToList();
-                //the amount of archived files may not exceed the set 'MaxArchiveFiles'
-                Assert.Equal(ft.MaxArchiveFiles, files.Count);
-
-
-                SimpleConfigurator.ConfigureForTargetLogging(ft, LogLevel.Debug);
-                //writing one line on a new day will trigger the cleanup of old archived files
-                //as stated by the MaxArchiveFiles property, but will only delete the oldest file
-                timeSource.AddToLocalTime(TimeSpan.FromDays(1));
-                logger.Debug("1234567890");
-                LogManager.Configuration = null;
-
-                var files2 = Directory.GetFiles(archivePath).OrderBy(s => s).ToList();
-                Assert.Equal(ft.MaxArchiveFiles, files2.Count);
-
-                //the oldest file should be deleted
-                Assert.DoesNotContain(files[0], files2);
-                //two files should still be there
-                Assert.Equal(files[1], files2[0]);
-                Assert.Equal(files[2], files2[1]);
-                //one new archive file shoud be created
-                Assert.DoesNotContain(files2[2], files);
-            }
-            finally
-            {
-                TimeSource.Current = defaultTimeSource; // restore default time source
-                LogManager.Configuration = null;
-                if (File.Exists(tempFile))
-                    File.Delete(tempFile);
-                if (Directory.Exists(tempPath))
-                    Directory.Delete(tempPath, true);
-            }
-        }
-
-        [Fact]
-        public void DeleteArchiveFilesByDate_MaxArchiveFiles_0()
-        {
-            var tempPath = Path.Combine(Path.GetTempPath(), Guid.NewGuid().ToString());
-            var tempFile = Path.Combine(tempPath, "file.txt");
-            try
-            {
-                var ft = new FileTarget
-                {
-                    FileName = tempFile,
-                    ArchiveFileName = Path.Combine(tempPath, "archive/{#}.txt"),
-                    ArchiveAboveSize = 50,
-                    LineEnding = LineEndingMode.LF,
-                    ArchiveNumbering = ArchiveNumberingMode.Date,
-                    ArchiveDateFormat = "yyyyMMddHHmmssfff", //make sure the milliseconds are set in the filename
-                    Layout = "${message}",
-                    MaxArchiveFiles = 0
-                };
-
-                SimpleConfigurator.ConfigureForTargetLogging(ft, LogLevel.Debug);
-                //writing 19 times 10 bytes (9 char + linefeed) will result in 3 archive files and 1 current file
-                for (var i = 0; i < 19; ++i)
-                {
-                    logger.Debug("123456789");
-                    //build in a small sleep to make sure the current time is reflected in the filename
-                    //do this every 5 entries
-                    if (i % 5 == 0)
-                    {
-                        Thread.Sleep(50);
-                    }
-                }
-
-                //Setting the Configuration to [null] will result in a 'Dump' of the current log entries
-                LogManager.Configuration = null;
-
-                var archivePath = Path.Combine(tempPath, "archive");
-                var fileCount = Directory.EnumerateFiles(archivePath).Count();
-
-                Assert.Equal(3, fileCount);
-
-                SimpleConfigurator.ConfigureForTargetLogging(ft, LogLevel.Debug);
-                //create 1 new file for archive
-                logger.Debug("1234567890");
-                LogManager.Configuration = null;
-
-                var fileCount2 = Directory.EnumerateFiles(archivePath).Count();
-                //there should be 1 more file
-                Assert.Equal(4, fileCount2);
-            }
-            finally
-            {
-                LogManager.Configuration = null;
-
-                if (File.Exists(tempFile))
-                {
-                    File.Delete(tempFile);
-                }
-
-                if (Directory.Exists(tempPath))
-                {
-                    Directory.Delete(tempPath, true);
-                }
-            }
-        }
-
-        [Fact]
-        public void DeleteArchiveFilesByDate_AlteredMaxArchive()
-        {
-            var tempPath = Path.Combine(Path.GetTempPath(), Guid.NewGuid().ToString());
-            var tempFile = Path.Combine(tempPath, "file.txt");
-            try
-            {
-                var ft = new FileTarget
-                {
-                    FileName = tempFile,
-                    ArchiveFileName = Path.Combine(tempPath, "archive/{#}.txt"),
-                    ArchiveAboveSize = 50,
-                    LineEnding = LineEndingMode.LF,
-                    ArchiveNumbering = ArchiveNumberingMode.Date,
-                    ArchiveDateFormat = "yyyyMMddHHmmssfff", //make sure the milliseconds are set in the filename
-                    Layout = "${message}",
-                    MaxArchiveFiles = 5
-                };
-
-                SimpleConfigurator.ConfigureForTargetLogging(ft, LogLevel.Debug);
-                //writing 29 times 10 bytes (9 char + linefeed) will result in 3 archive files and 1 current file
-                for (var i = 0; i < 29; ++i)
-                {
-                    logger.Debug("123456789");
-                    //build in a small sleep to make sure the current time is reflected in the filename
-                    //do this every 5 entries
-                    if (i % 5 == 0)
-                        Thread.Sleep(50);
-                }
-                //Setting the Configuration to [null] will result in a 'Dump' of the current log entries
-                LogManager.Configuration = null;
-
-                var archivePath = Path.Combine(tempPath, "archive");
-                var files = Directory.GetFiles(archivePath).OrderBy(s => s);
-                //the amount of archived files may not exceed the set 'MaxArchiveFiles'
-                Assert.Equal(ft.MaxArchiveFiles, files.Count());
-
-
-                //alter the MaxArchivedFiles
-                ft.MaxArchiveFiles = 2;
-                SimpleConfigurator.ConfigureForTargetLogging(ft, LogLevel.Debug);
-                //writing just one line of 11 bytes will trigger the cleanup of old archived files
-                //as stated by the MaxArchiveFiles property, but will only delete the oldest files
-                logger.Debug("1234567890");
-                LogManager.Configuration = null;
-
-                var files2 = Directory.GetFiles(archivePath).OrderBy(s => s);
-                Assert.Equal(ft.MaxArchiveFiles, files2.Count());
-
-                //the oldest files should be deleted
-                Assert.DoesNotContain(files.ElementAt(0), files2);
-                Assert.DoesNotContain(files.ElementAt(1), files2);
-                Assert.DoesNotContain(files.ElementAt(2), files2);
-                Assert.DoesNotContain(files.ElementAt(3), files2);
-                //one files should still be there
-                Assert.Equal(files.ElementAt(4), files2.ElementAt(0));
-                //one new archive file shoud be created
-                Assert.DoesNotContain(files2.ElementAt(1), files);
-            }
-            finally
-            {
-                LogManager.Configuration = null;
-                if (File.Exists(tempFile))
-                    File.Delete(tempFile);
-                if (Directory.Exists(tempPath))
-                    Directory.Delete(tempPath, true);
-            }
-        }
-
-        [Fact]
-        public void RepeatingHeaderTest()
-        {
-            var tempPath = Path.Combine(Path.GetTempPath(), Guid.NewGuid().ToString());
-            var tempFile = Path.Combine(tempPath, "file.txt");
-            try
-            {
-                const string header = "Headerline";
-
-                var ft = new FileTarget
-                {
-                    FileName = tempFile,
-                    ArchiveFileName = Path.Combine(tempPath, "archive/{####}.txt"),
-                    ArchiveAboveSize = 51,
-                    LineEnding = LineEndingMode.LF,
-                    ArchiveNumbering = ArchiveNumberingMode.Sequence,
-                    Layout = "${message}",
-                    Header = header,
-                    MaxArchiveFiles = 2,
-                };
-
-                SimpleConfigurator.ConfigureForTargetLogging(ft, LogLevel.Debug);
-
-                for (var i = 0; i < 16; ++i)
-                {
-                    logger.Debug("123456789");
-                }
-
-                LogManager.Configuration = null;
-
-                AssertFileContentsStartsWith(tempFile, header, Encoding.UTF8);
-
-                AssertFileContentsStartsWith(Path.Combine(tempPath, "archive/0002.txt"), header, Encoding.UTF8);
-
-                AssertFileContentsStartsWith(Path.Combine(tempPath, "archive/0001.txt"), header, Encoding.UTF8);
-
-                Assert.True(!File.Exists(Path.Combine(tempPath, "archive/0000.txt")));
-            }
-            finally
-            {
-                LogManager.Configuration = null;
-                if (File.Exists(tempFile))
-                    File.Delete(tempFile);
-                if (Directory.Exists(tempPath))
-                    Directory.Delete(tempPath, true);
-            }
-        }
-
-        [Fact]
-        public void RollingArchiveTest1()
-        {
-            RollingArchiveTests(enableCompression: false);
-        }
-
-#if NET4_5
-        [Fact]
-        public void RollingArchiveCompressionTest1()
-        {
-            RollingArchiveTests(enableCompression: true);
-        }
-#endif
-
-        private void RollingArchiveTests(bool enableCompression)
-        {
-            var tempPath = Path.Combine(Path.GetTempPath(), Guid.NewGuid().ToString());
-            var tempFile = Path.Combine(tempPath, "file.txt");
-            var archiveExtension = enableCompression ? "zip" : "txt";
-            try
-            {
-                var ft = new FileTarget
-                {
-#if NET4_5
-                    EnableArchiveFileCompression = enableCompression,
-#endif
-                    FileName = tempFile,
-                    ArchiveFileName = Path.Combine(tempPath, "archive/{####}." + archiveExtension),
-                    ArchiveAboveSize = 1000,
-                    LineEnding = LineEndingMode.LF,
-                    ArchiveNumbering = ArchiveNumberingMode.Rolling,
-                    Layout = "${message}",
-                    MaxArchiveFiles = 3
-                };
-
-                SimpleConfigurator.ConfigureForTargetLogging(ft, LogLevel.Debug);
-
-                // we emit 5 * 250 * (3 x aaa + \n) bytes
-                // so that we should get a full file + 3 archives
-                for (var i = 0; i < 250; ++i)
-                {
-                    logger.Debug("aaa");
-                }
-                for (var i = 0; i < 250; ++i)
-                {
-                    logger.Debug("bbb");
-                }
-                for (var i = 0; i < 250; ++i)
-                {
-                    logger.Debug("ccc");
-                }
-                for (var i = 0; i < 250; ++i)
-                {
-                    logger.Debug("ddd");
-                }
-                for (var i = 0; i < 250; ++i)
-                {
-                    logger.Debug("eee");
-                }
-
-                LogManager.Configuration = null;
-
-                var assertFileContents =
-#if NET4_5
- enableCompression ? new Action<string, string, Encoding>(AssertZipFileContents) : AssertFileContents;
-#else
- new Action<string, string, Encoding>(AssertFileContents);
-#endif
-
-                AssertFileContents(tempFile,
-                    StringRepeat(250, "eee\n"),
-                    Encoding.UTF8);
-
-                assertFileContents(
-                    Path.Combine(tempPath, "archive/0000." + archiveExtension),
-                    StringRepeat(250, "ddd\n"),
-                    Encoding.UTF8);
-
-                assertFileContents(
-                    Path.Combine(tempPath, "archive/0001." + archiveExtension),
-                    StringRepeat(250, "ccc\n"),
-                    Encoding.UTF8);
-
-                assertFileContents(
-                    Path.Combine(tempPath, "archive/0002." + archiveExtension),
-                    StringRepeat(250, "bbb\n"),
-                    Encoding.UTF8);
-
-                Assert.True(!File.Exists(Path.Combine(tempPath, "archive/0003." + archiveExtension)));
-            }
-            finally
-            {
-                LogManager.Configuration = null;
-                if (File.Exists(tempFile))
-                    File.Delete(tempFile);
-                if (Directory.Exists(tempPath))
-                    Directory.Delete(tempPath, true);
-            }
-        }
-
-        [Fact]
-        public void RollingArchiveTest_MaxArchiveFiles_0()
-        {
-            var tempPath = Path.Combine(Path.GetTempPath(), Guid.NewGuid().ToString());
-            var tempFile = Path.Combine(tempPath, "file.txt");
-            try
-            {
-                var ft = new FileTarget
-                {
-                    FileName = tempFile,
-                    ArchiveFileName = Path.Combine(tempPath, "archive/{####}.txt"),
-                    ArchiveAboveSize = 1000,
-                    LineEnding = LineEndingMode.LF,
-                    ArchiveNumbering = ArchiveNumberingMode.Rolling,
-                    Layout = "${message}",
-                    MaxArchiveFiles = 0
-                };
-
-                SimpleConfigurator.ConfigureForTargetLogging(ft, LogLevel.Debug);
-
-                // we emit 5 * 250 * (3 x aaa + \n) bytes
-                // so that we should get a full file + 4 archives
-                for (var i = 0; i < 250; ++i)
-                {
-                    logger.Debug("aaa");
-                }
-
-                for (var i = 0; i < 250; ++i)
-                {
-                    logger.Debug("bbb");
-                }
-
-                for (var i = 0; i < 250; ++i)
-                {
-                    logger.Debug("ccc");
-                }
-
-                for (var i = 0; i < 250; ++i)
-                {
-                    logger.Debug("ddd");
-                }
-
-                for (var i = 0; i < 250; ++i)
-                {
-                    logger.Debug("eee");
-                }
-
-                LogManager.Configuration = null;
-
-                AssertFileContents(tempFile,
-                    StringRepeat(250, "eee\n"),
-                    Encoding.UTF8);
-
-                AssertFileContents(
-                    Path.Combine(tempPath, "archive/0000.txt"),
-                    StringRepeat(250, "ddd\n"),
-                    Encoding.UTF8);
-
-                AssertFileContents(
-                    Path.Combine(tempPath, "archive/0001.txt"),
-                    StringRepeat(250, "ccc\n"),
-                    Encoding.UTF8);
-
-                AssertFileContents(
-                    Path.Combine(tempPath, "archive/0002.txt"),
-                    StringRepeat(250, "bbb\n"),
-                    Encoding.UTF8);
-
-                AssertFileContents(
-                    Path.Combine(tempPath, "archive/0003.txt"),
-                    StringRepeat(250, "aaa\n"),
-                    Encoding.UTF8);
-            }
-            finally
-            {
-                LogManager.Configuration = null;
-
-                if (File.Exists(tempFile))
-                {
-                    File.Delete(tempFile);
-                }
-
-                if (Directory.Exists(tempPath))
-                {
-                    Directory.Delete(tempPath, true);
-                }
-            }
-        }
-
-        [Fact]
-        public void MultiFileWrite()
-        {
-            var tempPath = Path.Combine(Path.GetTempPath(), Guid.NewGuid().ToString());
-            try
-            {
-                var ft = new FileTarget
-                                    {
-                                        FileName = Path.Combine(tempPath, "${level}.txt"),
-                                        LineEnding = LineEndingMode.LF,
-                                        Layout = "${message}"
-                                    };
-
-                SimpleConfigurator.ConfigureForTargetLogging(ft, LogLevel.Debug);
-
-                for (var i = 0; i < 250; ++i)
-                {
-                    logger.Trace("@@@");
-                    logger.Debug("aaa");
-                    logger.Info("bbb");
-                    logger.Warn("ccc");
-                    logger.Error("ddd");
-                    logger.Fatal("eee");
-                }
-
-                LogManager.Configuration = null;
-
-                Assert.False(File.Exists(Path.Combine(tempPath, "Trace.txt")));
-
-                AssertFileContents(Path.Combine(tempPath, "Debug.txt"),
-                    StringRepeat(250, "aaa\n"), Encoding.UTF8);
-
-                AssertFileContents(Path.Combine(tempPath, "Info.txt"),
-                    StringRepeat(250, "bbb\n"), Encoding.UTF8);
-
-                AssertFileContents(Path.Combine(tempPath, "Warn.txt"),
-                    StringRepeat(250, "ccc\n"), Encoding.UTF8);
-
-                AssertFileContents(Path.Combine(tempPath, "Error.txt"),
-                    StringRepeat(250, "ddd\n"), Encoding.UTF8);
-
-                AssertFileContents(Path.Combine(tempPath, "Fatal.txt"),
-                    StringRepeat(250, "eee\n"), Encoding.UTF8);
-            }
-            finally
-            {
-                //if (File.Exists(tempFile))
-                //    File.Delete(tempFile);
-                LogManager.Configuration = null;
-                if (Directory.Exists(tempPath))
-                    Directory.Delete(tempPath, true);
-            }
-        }
-
-        [Fact]
-        public void BufferedMultiFileWrite()
-        {
-            var tempPath = Path.Combine(Path.GetTempPath(), Guid.NewGuid().ToString());
-            try
-            {
-                var ft = new FileTarget
-                                    {
-                                        FileName = Path.Combine(tempPath, "${level}.txt"),
-                                        LineEnding = LineEndingMode.LF,
-                                        Layout = "${message}"
-                                    };
-
-                SimpleConfigurator.ConfigureForTargetLogging(new BufferingTargetWrapper(ft, 10), LogLevel.Debug);
-
-                for (var i = 0; i < 250; ++i)
-                {
-                    logger.Trace("@@@");
-                    logger.Debug("aaa");
-                    logger.Info("bbb");
-                    logger.Warn("ccc");
-                    logger.Error("ddd");
-                    logger.Fatal("eee");
-                }
-
-                LogManager.Configuration = null;
-
-                Assert.False(File.Exists(Path.Combine(tempPath, "Trace.txt")));
-
-                AssertFileContents(Path.Combine(tempPath, "Debug.txt"),
-                    StringRepeat(250, "aaa\n"), Encoding.UTF8);
-
-                AssertFileContents(Path.Combine(tempPath, "Info.txt"),
-                    StringRepeat(250, "bbb\n"), Encoding.UTF8);
-
-                AssertFileContents(Path.Combine(tempPath, "Warn.txt"),
-                    StringRepeat(250, "ccc\n"), Encoding.UTF8);
-
-                AssertFileContents(Path.Combine(tempPath, "Error.txt"),
-                    StringRepeat(250, "ddd\n"), Encoding.UTF8);
-
-                AssertFileContents(Path.Combine(tempPath, "Fatal.txt"),
-                    StringRepeat(250, "eee\n"), Encoding.UTF8);
-            }
-            finally
-            {
-                //if (File.Exists(tempFile))
-                //    File.Delete(tempFile);
-                LogManager.Configuration = null;
-                if (Directory.Exists(tempPath))
-                    Directory.Delete(tempPath, true);
-            }
-        }
-
-        [Fact]
-        public void AsyncMultiFileWrite()
-        {
-            var tempPath = Path.Combine(Path.GetTempPath(), Guid.NewGuid().ToString());
-            try
-            {
-                var ft = new FileTarget
-                                    {
-                                        FileName = Path.Combine(tempPath, "${level}.txt"),
-                                        LineEnding = LineEndingMode.LF,
-                                        Layout = "${message} ${threadid}"
-                                    };
-
-                // this also checks that thread-volatile layouts
-                // such as ${threadid} are properly cached and not recalculated
-                // in logging threads.
-
-                var threadID = Thread.CurrentThread.ManagedThreadId.ToString();
-
-                SimpleConfigurator.ConfigureForTargetLogging(new AsyncTargetWrapper(ft, 1000, AsyncTargetWrapperOverflowAction.Grow), LogLevel.Debug);
-                LogManager.ThrowExceptions = true;
-
-                for (var i = 0; i < 250; ++i)
-                {
-                    logger.Trace("@@@");
-                    logger.Debug("aaa");
-                    logger.Info("bbb");
-                    logger.Warn("ccc");
-                    logger.Error("ddd");
-                    logger.Fatal("eee");
-                }
-                LogManager.Flush();
-                LogManager.Configuration = null;
-
-                Assert.False(File.Exists(Path.Combine(tempPath, "Trace.txt")));
-
-                AssertFileContents(Path.Combine(tempPath, "Debug.txt"),
-                    StringRepeat(250, "aaa " + threadID + "\n"), Encoding.UTF8);
-
-                AssertFileContents(Path.Combine(tempPath, "Info.txt"),
-                    StringRepeat(250, "bbb " + threadID + "\n"), Encoding.UTF8);
-
-                AssertFileContents(Path.Combine(tempPath, "Warn.txt"),
-                    StringRepeat(250, "ccc " + threadID + "\n"), Encoding.UTF8);
-
-                AssertFileContents(Path.Combine(tempPath, "Error.txt"),
-                    StringRepeat(250, "ddd " + threadID + "\n"), Encoding.UTF8);
-
-                AssertFileContents(Path.Combine(tempPath, "Fatal.txt"),
-                    StringRepeat(250, "eee " + threadID + "\n"), Encoding.UTF8);
-            }
-            finally
-            {
-                //if (File.Exists(tempFile))
-                //    File.Delete(tempFile);
-                LogManager.Configuration = null;
-                if (Directory.Exists(tempPath))
-                    Directory.Delete(tempPath, true);
-
-                // Clean up configuration change, breaks onetimeonlyexceptioninhandlertest
-                LogManager.ThrowExceptions = true;
-            }
-        }
-
-        [Fact]
-        public void BatchErrorHandlingTest()
-        {
-            var fileTarget = new FileTarget { FileName = "${logger}", Layout = "${message}" };
-            fileTarget.Initialize(null);
-
-            // make sure that when file names get sorted, the asynchronous continuations are sorted with them as well
-            var exceptions = new List<Exception>();
-            var events = new[]
-            {
-                new LogEventInfo(LogLevel.Info, "file99.txt", "msg1").WithContinuation(exceptions.Add),
-                new LogEventInfo(LogLevel.Info, "", "msg1").WithContinuation(exceptions.Add),
-                new LogEventInfo(LogLevel.Info, "", "msg2").WithContinuation(exceptions.Add),
-                new LogEventInfo(LogLevel.Info, "", "msg3").WithContinuation(exceptions.Add)
-            };
-
-            fileTarget.WriteAsyncLogEvents(events);
-
-            Assert.Equal(4, exceptions.Count);
-            Assert.Null(exceptions[0]);
-            Assert.NotNull(exceptions[1]);
-            Assert.NotNull(exceptions[2]);
-            Assert.NotNull(exceptions[3]);
-        }
-
-        [Fact]
-        public void DisposingFileTarget_WhenNotIntialized_ShouldNotThrow()
-        {
-            var exceptionThrown = false;
-            var fileTarget = new FileTarget();
-
-            try
-            {
-                fileTarget.Dispose();
-            }
-            catch
-            {
-                exceptionThrown = true;
-            }
-
-            Assert.False(exceptionThrown);
-        }
-
-        [Fact]
-        public void FileTarget_ArchiveNumbering_DateAndSequence()
-        {
-            FileTarget_ArchiveNumbering_DateAndSequenceTests(enableCompression: false);
-        }
-
-#if NET4_5
-        [Fact]
-        public void FileTarget_ArchiveNumbering_DateAndSequence_WithCompression()
-        {
-            FileTarget_ArchiveNumbering_DateAndSequenceTests(enableCompression: true);
-        }
-#endif
-
-        private void FileTarget_ArchiveNumbering_DateAndSequenceTests(bool enableCompression)
-        {
-            var tempPath = Path.Combine(Path.GetTempPath(), Guid.NewGuid().ToString());
-            var tempFile = Path.Combine(tempPath, "file.txt");
-            var archiveExtension = enableCompression ? "zip" : "txt";
-            try
-            {
-                var ft = new FileTarget
-                {
-#if NET4_5
-                    EnableArchiveFileCompression = enableCompression,
-#endif
-                    FileName = tempFile,
-                    ArchiveFileName = Path.Combine(tempPath, "archive/{#}." + archiveExtension),
-                    ArchiveDateFormat = "yyyy-MM-dd",
-                    ArchiveAboveSize = 1000,
-                    LineEnding = LineEndingMode.LF,
-                    Layout = "${message}",
-                    MaxArchiveFiles = 3,
-                    ArchiveNumbering = ArchiveNumberingMode.DateAndSequence,
-                    ArchiveEvery = FileArchivePeriod.Day
-                };
-
-                SimpleConfigurator.ConfigureForTargetLogging(ft, LogLevel.Debug);
-
-                // we emit 5 * 250 *(3 x aaa + \n) bytes
-                // so that we should get a full file + 3 archives
-                for (var i = 0; i < 250; ++i)
-                {
-                    logger.Debug("aaa");
-                }
-                for (var i = 0; i < 250; ++i)
-                {
-                    logger.Debug("bbb");
-                }
-                for (var i = 0; i < 250; ++i)
-                {
-                    logger.Debug("ccc");
-                }
-                for (var i = 0; i < 250; ++i)
-                {
-                    logger.Debug("ddd");
-                }
-                for (var i = 0; i < 250; ++i)
-                {
-                    logger.Debug("eee");
-                }
-
-                string currentDate = DateTime.Now.ToString(ft.ArchiveDateFormat);
-
-                LogManager.Configuration = null;
-
-                var assertFileContents =
-#if NET4_5
-                    enableCompression ? new Action<string, string, Encoding>(AssertZipFileContents) : AssertFileContents;
-#else
- new Action<string, string, Encoding>(AssertFileContents);
-#endif
-                AssertFileContents(tempFile,
-                    StringRepeat(250, "eee\n"),
-                    Encoding.UTF8);
-
-                assertFileContents(
-                    Path.Combine(tempPath, string.Format("archive/{0}.1.{1}", currentDate, archiveExtension)),
-                    StringRepeat(250, "bbb\n"),
-                    Encoding.UTF8);
-
-                AssertFileSize(Path.Combine(tempPath, string.Format("archive/{0}.1.{1}", currentDate, archiveExtension)), ft.ArchiveAboveSize);
-
-                assertFileContents(
-                    Path.Combine(tempPath, string.Format("archive/{0}.2.{1}", currentDate, archiveExtension)),
-                    StringRepeat(250, "ccc\n"),
-                    Encoding.UTF8);
-
-                AssertFileSize(Path.Combine(tempPath, string.Format("archive/{0}.2.{1}", currentDate, archiveExtension)), ft.ArchiveAboveSize);
-
-                assertFileContents(
-                    Path.Combine(tempPath, string.Format("archive/{0}.3.{1}", currentDate, archiveExtension)),
-                    StringRepeat(250, "ddd\n"),
-                    Encoding.UTF8);
-
-                AssertFileSize(Path.Combine(tempPath, string.Format("archive/{0}.3.{1}", currentDate, archiveExtension)), ft.ArchiveAboveSize);
-
-                Assert.True(!File.Exists(Path.Combine(tempPath, string.Format("archive/{0}.0.{1}", currentDate, archiveExtension))));
-                Assert.True(!File.Exists(Path.Combine(tempPath, string.Format("archive/{0}.4.{1}", currentDate, archiveExtension))));
-            }
-            finally
-            {
-                LogManager.Configuration = null;
-                if (File.Exists(tempFile))
-                    File.Delete(tempFile);
-                if (Directory.Exists(tempPath))
-                    Directory.Delete(tempPath, true);
-            }
-        }
-
-        [Fact]
-        public void FileTarget_WithArchiveFileNameEndingInNumberPlaceholder_ShouldArchiveFile()
-        {
-            var tempPath = Path.Combine(Path.GetTempPath(), Guid.NewGuid().ToString());
-            var tempFile = Path.Combine(tempPath, "file.txt");
-            try
-            {
-                var ft = new FileTarget
-                {
-                    FileName = tempFile,
-                    ArchiveFileName = Path.Combine(tempPath, "archive/test.log.{####}"),
-                    ArchiveAboveSize = 1000
-                };
-
-                SimpleConfigurator.ConfigureForTargetLogging(ft, LogLevel.Debug);
-
-                for (var i = 0; i < 100; ++i)
-                {
-                    logger.Debug("a");
-                }
-
-                LogManager.Configuration = null;
-                Assert.True(File.Exists(tempFile));
-                Assert.True(File.Exists(Path.Combine(tempPath, "archive/test.log.0000")));
-            }
-            finally
-            {
-                LogManager.Configuration = null;
-                if (File.Exists(tempFile))
-                    File.Delete(tempFile);
-                if (Directory.Exists(tempPath))
-                    Directory.Delete(tempPath, true);
-            }
-        }
-
-        [Fact]
-        public void FileTarget_InvalidFileNameCorrection()
-        {
-            var tempFile = Path.GetTempFileName();
-            var invalidTempFile = tempFile + Path.GetInvalidFileNameChars()[0];
-            var expectedCorrectedTempFile = tempFile + "_";
-
-            try
-            {
-                var ft = new FileTarget
-                {
-                    FileName = SimpleLayout.Escape(invalidTempFile),
-                    LineEnding = LineEndingMode.LF,
-                    Layout = "${level} ${message}",
-                    OpenFileCacheTimeout = 0
-                };
-
-                SimpleConfigurator.ConfigureForTargetLogging(ft, LogLevel.Fatal);
-
-                logger.Fatal("aaa");
-                LogManager.Configuration = null;
-                AssertFileContents(expectedCorrectedTempFile, "Fatal aaa\n", Encoding.UTF8);
-            }
-            finally
-            {
-                if (File.Exists(invalidTempFile))
-                    File.Delete(invalidTempFile);
-                if (File.Exists(expectedCorrectedTempFile))
-                    File.Delete(expectedCorrectedTempFile);
-            }
-        }
-
-<<<<<<< HEAD
-        [Fact]
-        public void Single_Archive_File_Rolls_Correctly()
-        {
-            var tempPath = Path.Combine(Path.GetTempPath(), Guid.NewGuid().ToString());
-            var tempFile = Path.Combine(tempPath, "file.txt");
-            try
-            {
-                var ft = new FileTarget
-                {
-                    FileName = tempFile,
-                    ArchiveFileName = Path.Combine(tempPath, "archive/file.txt2"),
-                    ArchiveAboveSize = 1000,
-                    LineEnding = LineEndingMode.LF,
-                    Layout = "${message}",
-                    MaxArchiveFiles = 1,
-                };
-
-                SimpleConfigurator.ConfigureForTargetLogging(ft, LogLevel.Debug);
-
-                // we emit 5 * 250 *(3 x aaa + \n) bytes
-                // so that we should get a full file + 3 archives
-                for (var i = 0; i < 250; ++i)
-                {
-                    logger.Debug("aaa");
-                }
-                for (var i = 0; i < 250; ++i)
-                {
-                    logger.Debug("bbb");
-                }
-
-                LogManager.Configuration = null;
-
-                AssertFileContents(tempFile,
-                    StringRepeat(250, "bbb\n"),
-                    Encoding.UTF8);
-
-                AssertFileContents(
-                    Path.Combine(tempPath, "archive/file.txt2"),
-                    StringRepeat(250, "aaa\n"),
-                    Encoding.UTF8);
-            }
-            finally
-            {
-                LogManager.Configuration = null;
-                if (File.Exists(tempFile))
-                    File.Delete(tempFile);
-                if (Directory.Exists(tempPath))
-                    Directory.Delete(tempPath, true);
-            }
-        }
-=======
-
-    
->>>>>>> 22d8dd1d
-    }
-}
-
-#endif+// 
+// Copyright (c) 2004-2011 Jaroslaw Kowalski <jaak@jkowalski.net>
+// 
+// All rights reserved.
+// 
+// Redistribution and use in source and binary forms, with or without 
+// modification, are permitted provided that the following conditions 
+// are met:
+// 
+// * Redistributions of source code must retain the above copyright notice, 
+//   this list of conditions and the following disclaimer. 
+// 
+// * Redistributions in binary form must reproduce the above copyright notice,
+//   this list of conditions and the following disclaimer in the documentation
+//   and/or other materials provided with the distribution. 
+// 
+// * Neither the name of Jaroslaw Kowalski nor the names of its 
+//   contributors may be used to endorse or promote products derived from this
+//   software without specific prior written permission. 
+// 
+// THIS SOFTWARE IS PROVIDED BY THE COPYRIGHT HOLDERS AND CONTRIBUTORS "AS IS"
+// AND ANY EXPRESS OR IMPLIED WARRANTIES, INCLUDING, BUT NOT LIMITED TO, THE 
+// IMPLIED WARRANTIES OF MERCHANTABILITY AND FITNESS FOR A PARTICULAR PURPOSE 
+// ARE DISCLAIMED. IN NO EVENT SHALL THE COPYRIGHT OWNER OR CONTRIBUTORS BE 
+// LIABLE FOR ANY DIRECT, INDIRECT, INCIDENTAL, SPECIAL, EXEMPLARY, OR 
+// CONSEQUENTIAL DAMAGES (INCLUDING, BUT NOT LIMITED TO, PROCUREMENT OF
+// SUBSTITUTE GOODS OR SERVICES; LOSS OF USE, DATA, OR PROFITS; OR BUSINESS 
+// INTERRUPTION) HOWEVER CAUSED AND ON ANY THEORY OF LIABILITY, WHETHER IN 
+// CONTRACT, STRICT LIABILITY, OR TORT (INCLUDING NEGLIGENCE OR OTHERWISE) 
+// ARISING IN ANY WAY OUT OF THE USE OF THIS SOFTWARE, EVEN IF ADVISED OF 
+// THE POSSIBILITY OF SUCH DAMAGE.
+// 
+
+using NLog.Internal;
+using NLog.LayoutRenderers;
+using Xunit.Extensions;
+
+#if !SILVERLIGHT
+
+namespace NLog.UnitTests.Targets
+{
+    using System;
+    using System.Collections.Generic;
+    using System.IO;
+    using System.Linq;
+    using System.Text;
+    using System.Threading;
+    using Xunit;
+
+    using NLog.Config;
+    using NLog.Layouts;
+    using NLog.Targets;
+    using NLog.Targets.Wrappers;
+    using NLog.Time;
+
+    public class FileTargetTests : NLogTestBase
+    {
+        private readonly ILogger logger = LogManager.GetLogger("NLog.UnitTests.Targets.FileTargetTests");
+
+        [Fact]
+        public void SimpleFileTest1()
+        {
+            var tempFile = Path.GetTempFileName();
+            try
+            {
+                var ft = new FileTarget
+                                    {
+                                        FileName = SimpleLayout.Escape(tempFile),
+                                        LineEnding = LineEndingMode.LF,
+                                        Layout = "${level} ${message}",
+                                        OpenFileCacheTimeout = 0
+                                    };
+
+                SimpleConfigurator.ConfigureForTargetLogging(ft, LogLevel.Debug);
+
+                logger.Debug("aaa");
+                logger.Info("bbb");
+                logger.Warn("ccc");
+                LogManager.Configuration = null;
+                AssertFileContents(tempFile, "Debug aaa\nInfo bbb\nWarn ccc\n", Encoding.UTF8);
+            }
+            finally
+            {
+                if (File.Exists(tempFile))
+                    File.Delete(tempFile);
+            }
+        }
+
+        [Fact]
+        public void CsvHeaderTest()
+        {
+            var tempFile = Path.GetTempFileName();
+            try
+            {
+
+                for (var i = 0; i < 2; i++)
+                {
+                    var layout = new CsvLayout
+                    {
+                        Delimiter = CsvColumnDelimiterMode.Semicolon,
+                        WithHeader = true,
+                        Columns =
+                        {
+                            new CsvColumn("name", "${logger}"),
+                            new CsvColumn("level", "${level}"),
+                            new CsvColumn("message", "${message}"),
+                        }
+                    };
+
+                    var ft = new FileTarget
+                        {
+                            FileName = SimpleLayout.Escape(tempFile),
+                            LineEnding = LineEndingMode.LF,
+                            Layout = layout,
+                            OpenFileCacheTimeout = 0,
+                            ReplaceFileContentsOnEachWrite = false
+                        };
+                    SimpleConfigurator.ConfigureForTargetLogging(ft, LogLevel.Debug);
+
+                    logger.Debug("aaa");
+                    LogManager.Configuration = null;
+                }
+                AssertFileContents(tempFile, "name;level;message\nNLog.UnitTests.Targets.FileTargetTests;Debug;aaa\nNLog.UnitTests.Targets.FileTargetTests;Debug;aaa\n", Encoding.UTF8);
+            }
+            finally
+            {
+                if (File.Exists(tempFile))
+                    File.Delete(tempFile);
+            }
+        }
+
+        [Fact]
+        public void DeleteFileOnStartTest()
+        {
+            var tempFile = Path.GetTempFileName();
+            try
+            {
+                var ft = new FileTarget
+                                    {
+                                        DeleteOldFileOnStartup = false,
+                                        FileName = SimpleLayout.Escape(tempFile),
+                                        LineEnding = LineEndingMode.LF,
+                                        Layout = "${level} ${message}"
+                                    };
+
+                SimpleConfigurator.ConfigureForTargetLogging(ft, LogLevel.Debug);
+
+                logger.Debug("aaa");
+                logger.Info("bbb");
+                logger.Warn("ccc");
+
+                LogManager.Configuration = null;
+
+                AssertFileContents(tempFile, "Debug aaa\nInfo bbb\nWarn ccc\n", Encoding.UTF8);
+
+                // configure again, without
+                // DeleteOldFileOnStartup
+
+                ft = new FileTarget
+                         {
+                             DeleteOldFileOnStartup = false,
+                             FileName = SimpleLayout.Escape(tempFile),
+                             LineEnding = LineEndingMode.LF,
+                             Layout = "${level} ${message}"
+                         };
+
+                SimpleConfigurator.ConfigureForTargetLogging(ft, LogLevel.Debug);
+
+                logger.Debug("aaa");
+                logger.Info("bbb");
+                logger.Warn("ccc");
+
+                LogManager.Configuration = null;
+                AssertFileContents(tempFile, "Debug aaa\nInfo bbb\nWarn ccc\nDebug aaa\nInfo bbb\nWarn ccc\n", Encoding.UTF8);
+
+                // configure again, this time with
+                // DeleteOldFileOnStartup
+
+                ft = new FileTarget
+                         {
+                             FileName = SimpleLayout.Escape(tempFile),
+                             LineEnding = LineEndingMode.LF,
+                             Layout = "${level} ${message}",
+                             DeleteOldFileOnStartup = true
+                         };
+
+                SimpleConfigurator.ConfigureForTargetLogging(ft, LogLevel.Debug);
+                logger.Debug("aaa");
+                logger.Info("bbb");
+                logger.Warn("ccc");
+
+                LogManager.Configuration = null;
+                AssertFileContents(tempFile, "Debug aaa\nInfo bbb\nWarn ccc\n", Encoding.UTF8);
+            }
+            finally
+            {
+                LogManager.Configuration = null;
+                if (File.Exists(tempFile))
+                    File.Delete(tempFile);
+            }
+        }
+
+        [Fact]
+        public void ArchiveFileOnStartTest()
+        {
+            ArchiveFileOnStartTests(enableCompression: false);
+        }
+
+#if NET4_5
+        [Fact]
+        public void ArchiveFileOnStartTest_WithCompression()
+        {
+            ArchiveFileOnStartTests(enableCompression: true);
+        }
+#endif
+
+        private void ArchiveFileOnStartTests(bool enableCompression)
+        {
+            var tempFile = Path.GetTempFileName();
+            var tempArchiveFolder = Path.Combine(Path.GetTempPath(), "Archive");
+            var archiveExtension = enableCompression ? "zip" : "txt";
+            try
+            {
+                // Configure first time with ArchiveOldFileOnStartup = false. 
+                var ft = new FileTarget
+                {
+                    ArchiveOldFileOnStartup = false,
+                    FileName = SimpleLayout.Escape(tempFile),
+                    LineEnding = LineEndingMode.LF,
+                    Layout = "${level} ${message}"
+                };
+
+                SimpleConfigurator.ConfigureForTargetLogging(ft, LogLevel.Debug);
+
+                logger.Debug("aaa");
+                logger.Info("bbb");
+                logger.Warn("ccc");
+
+                LogManager.Configuration = null;
+
+                AssertFileContents(tempFile, "Debug aaa\nInfo bbb\nWarn ccc\n", Encoding.UTF8);
+
+                // Configure second time with ArchiveOldFileOnStartup = false again. 
+                // Expected behavior: Extra content to be appended to the file.
+                ft = new FileTarget
+                {
+                    ArchiveOldFileOnStartup = false,
+                    FileName = SimpleLayout.Escape(tempFile),
+                    LineEnding = LineEndingMode.LF,
+                    Layout = "${level} ${message}"
+                };
+
+                SimpleConfigurator.ConfigureForTargetLogging(ft, LogLevel.Debug);
+
+                logger.Debug("aaa");
+                logger.Info("bbb");
+                logger.Warn("ccc");
+
+                LogManager.Configuration = null;
+                AssertFileContents(tempFile, "Debug aaa\nInfo bbb\nWarn ccc\nDebug aaa\nInfo bbb\nWarn ccc\n", Encoding.UTF8);
+
+
+                // Configure third time with ArchiveOldFileOnStartup = true again. 
+                // Expected behavior: Extra content will be stored in a new file; the 
+                //      old content should be moved into a new location.
+
+                var archiveTempName = Path.Combine(tempArchiveFolder, "archive." + archiveExtension);
+
+                ft = new FileTarget
+                {
+#if NET4_5
+                    EnableArchiveFileCompression = enableCompression,
+#endif
+                    FileName = SimpleLayout.Escape(tempFile),
+                    LineEnding = LineEndingMode.LF,
+                    Layout = "${level} ${message}",
+                    ArchiveOldFileOnStartup = true,
+                    ArchiveFileName = archiveTempName,
+                    ArchiveNumbering = ArchiveNumberingMode.Sequence,
+                    MaxArchiveFiles = 1
+                };
+
+                SimpleConfigurator.ConfigureForTargetLogging(ft, LogLevel.Debug);
+                logger.Debug("ddd");
+                logger.Info("eee");
+                logger.Warn("fff");
+
+                LogManager.Configuration = null;
+                AssertFileContents(tempFile, "Debug ddd\nInfo eee\nWarn fff\n", Encoding.UTF8);
+                Assert.True(File.Exists(archiveTempName));
+
+                var assertFileContents =
+#if NET4_5
+                    enableCompression ? new Action<string, string, Encoding>(AssertZipFileContents) : AssertFileContents;
+#else
+ new Action<string, string, Encoding>(AssertFileContents);
+#endif
+                assertFileContents(archiveTempName, "Debug aaa\nInfo bbb\nWarn ccc\nDebug aaa\nInfo bbb\nWarn ccc\n",
+                    Encoding.UTF8);
+            }
+            finally
+            {
+                LogManager.Configuration = null;
+                if (File.Exists(tempFile))
+                    File.Delete(tempFile);
+                if (Directory.Exists(tempArchiveFolder))
+                    Directory.Delete(tempArchiveFolder, true);
+            }
+        }
+
+        [Fact]
+        public void CreateDirsTest()
+        {
+            var tempPath = Path.Combine(Path.GetTempPath(), Guid.NewGuid().ToString());
+            var tempFile = Path.Combine(tempPath, "file.txt");
+            try
+            {
+                var ft = new FileTarget
+                                    {
+                                        FileName = tempFile,
+                                        LineEnding = LineEndingMode.LF,
+                                        Layout = "${level} ${message}"
+                                    };
+
+                SimpleConfigurator.ConfigureForTargetLogging(ft, LogLevel.Debug);
+
+                logger.Debug("aaa");
+                logger.Info("bbb");
+                logger.Warn("ccc");
+                LogManager.Configuration = null;
+                AssertFileContents(tempFile, "Debug aaa\nInfo bbb\nWarn ccc\n", Encoding.UTF8);
+            }
+            finally
+            {
+                LogManager.Configuration = null;
+                if (File.Exists(tempFile))
+                    File.Delete(tempFile);
+                if (Directory.Exists(tempPath))
+                    Directory.Delete(tempPath, true);
+            }
+        }
+
+        [Fact]
+        public void SequentialArchiveTest1()
+        {
+            var tempPath = Path.Combine(Path.GetTempPath(), Guid.NewGuid().ToString());
+            var tempFile = Path.Combine(tempPath, "file.txt");
+            try
+            {
+                var ft = new FileTarget
+                                    {
+                                        FileName = tempFile,
+                                        ArchiveFileName = Path.Combine(tempPath, "archive/{####}.txt"),
+                                        ArchiveAboveSize = 1000,
+                                        LineEnding = LineEndingMode.LF,
+                                        Layout = "${message}",
+                                        MaxArchiveFiles = 3,
+                                        ArchiveNumbering = ArchiveNumberingMode.Sequence
+                                    };
+
+                SimpleConfigurator.ConfigureForTargetLogging(ft, LogLevel.Debug);
+
+                // we emit 5 * 250 *(3 x aaa + \n) bytes
+                // so that we should get a full file + 3 archives
+                for (var i = 0; i < 250; ++i)
+                {
+                    logger.Debug("aaa");
+                }
+                for (var i = 0; i < 250; ++i)
+                {
+                    logger.Debug("bbb");
+                }
+                for (var i = 0; i < 250; ++i)
+                {
+                    logger.Debug("ccc");
+                }
+                for (var i = 0; i < 250; ++i)
+                {
+                    logger.Debug("ddd");
+                }
+                for (var i = 0; i < 250; ++i)
+                {
+                    logger.Debug("eee");
+                }
+
+                LogManager.Configuration = null;
+
+                AssertFileContents(tempFile,
+                    StringRepeat(250, "eee\n"),
+                    Encoding.UTF8);
+
+                AssertFileContents(
+                    Path.Combine(tempPath, "archive/0001.txt"),
+                    StringRepeat(250, "bbb\n"),
+                    Encoding.UTF8);
+
+                AssertFileContents(
+                    Path.Combine(tempPath, "archive/0002.txt"),
+                    StringRepeat(250, "ccc\n"),
+                    Encoding.UTF8);
+
+                AssertFileContents(
+                    Path.Combine(tempPath, "archive/0003.txt"),
+                    StringRepeat(250, "ddd\n"),
+                    Encoding.UTF8);
+
+                Assert.True(!File.Exists(Path.Combine(tempPath, "archive/0000.txt")));
+                Assert.True(!File.Exists(Path.Combine(tempPath, "archive/0004.txt")));
+            }
+            finally
+            {
+                LogManager.Configuration = null;
+                if (File.Exists(tempFile))
+                    File.Delete(tempFile);
+                if (Directory.Exists(tempPath))
+                    Directory.Delete(tempPath, true);
+            }
+        }
+
+        [Fact]
+        public void SequentialArchiveTest1_MaxArchiveFiles_0()
+        {
+            var tempPath = Path.Combine(Path.GetTempPath(), Guid.NewGuid().ToString());
+            var tempFile = Path.Combine(tempPath, "file.txt");
+            try
+            {
+                var ft = new FileTarget
+                {
+                    FileName = tempFile,
+                    ArchiveFileName = Path.Combine(tempPath, "archive/{####}.txt"),
+                    ArchiveAboveSize = 1000,
+                    LineEnding = LineEndingMode.LF,
+                    ArchiveNumbering = ArchiveNumberingMode.Sequence,
+                    Layout = "${message}",
+                    MaxArchiveFiles = 0
+                };
+
+                SimpleConfigurator.ConfigureForTargetLogging(ft, LogLevel.Debug);
+
+                // we emit 5 * 250 *(3 x aaa + \n) bytes
+                // so that we should get a full file + 4 archives
+                for (var i = 0; i < 250; ++i)
+                {
+                    logger.Debug("aaa");
+                }
+                for (var i = 0; i < 250; ++i)
+                {
+                    logger.Debug("bbb");
+                }
+                for (var i = 0; i < 250; ++i)
+                {
+                    logger.Debug("ccc");
+                }
+                for (var i = 0; i < 250; ++i)
+                {
+                    logger.Debug("ddd");
+                }
+                for (var i = 0; i < 250; ++i)
+                {
+                    logger.Debug("eee");
+                }
+
+                LogManager.Configuration = null;
+
+                AssertFileContents(tempFile,
+                    StringRepeat(250, "eee\n"),
+                    Encoding.UTF8);
+
+                AssertFileContents(
+                   Path.Combine(tempPath, "archive/0000.txt"),
+                   StringRepeat(250, "aaa\n"),
+                   Encoding.UTF8);
+
+                AssertFileContents(
+                    Path.Combine(tempPath, "archive/0001.txt"),
+                    StringRepeat(250, "bbb\n"),
+                    Encoding.UTF8);
+
+                AssertFileContents(
+                    Path.Combine(tempPath, "archive/0002.txt"),
+                    StringRepeat(250, "ccc\n"),
+                    Encoding.UTF8);
+
+                AssertFileContents(
+                    Path.Combine(tempPath, "archive/0003.txt"),
+                    StringRepeat(250, "ddd\n"),
+                    Encoding.UTF8);
+
+                Assert.True(!File.Exists(Path.Combine(tempPath, "archive/0004.txt")));
+            }
+            finally
+            {
+                LogManager.Configuration = null;
+                if (File.Exists(tempFile))
+                    File.Delete(tempFile);
+                if (Directory.Exists(tempPath))
+                    Directory.Delete(tempPath, true);
+            }
+        }
+
+        [Fact]
+        public void DeleteArchiveFilesByDate()
+        {
+            var tempPath = Path.Combine(Path.GetTempPath(), Guid.NewGuid().ToString());
+            var tempFile = Path.Combine(tempPath, "file.txt");
+            try
+            {
+                var ft = new FileTarget
+                {
+                    FileName = tempFile,
+                    ArchiveFileName = Path.Combine(tempPath, "archive/{#}.txt"),
+                    ArchiveAboveSize = 50,
+                    LineEnding = LineEndingMode.LF,
+                    ArchiveNumbering = ArchiveNumberingMode.Date,
+                    ArchiveDateFormat = "yyyyMMddHHmmssfff", //make sure the milliseconds are set in the filename
+                    Layout = "${message}",
+                    MaxArchiveFiles = 3
+                };
+
+                SimpleConfigurator.ConfigureForTargetLogging(ft, LogLevel.Debug);
+                //writing 19 times 10 bytes (9 char + linefeed) will result in 3 archive files and 1 current file
+                for (var i = 0; i < 19; ++i)
+                {
+                    logger.Debug("123456789");
+                    //build in a small sleep to make sure the current time is reflected in the filename
+                    //do this every 5 entries
+                    if (i % 5 == 0)
+                        Thread.Sleep(50);
+                }
+                //Setting the Configuration to [null] will result in a 'Dump' of the current log entries
+                LogManager.Configuration = null;
+
+                var archivePath = Path.Combine(tempPath, "archive");
+                var files = Directory.GetFiles(archivePath).OrderBy(s => s);
+                //the amount of archived files may not exceed the set 'MaxArchiveFiles'
+                Assert.Equal(ft.MaxArchiveFiles, files.Count());
+
+
+                SimpleConfigurator.ConfigureForTargetLogging(ft, LogLevel.Debug);
+                //writing just one line of 11 bytes will trigger the cleanup of old archived files
+                //as stated by the MaxArchiveFiles property, but will only delete the oldest file
+                logger.Debug("1234567890");
+                LogManager.Configuration = null;
+
+                var files2 = Directory.GetFiles(archivePath).OrderBy(s => s);
+                Assert.Equal(ft.MaxArchiveFiles, files2.Count());
+
+                //the oldest file should be deleted
+                Assert.DoesNotContain(files.ElementAt(0), files2);
+                //two files should still be there
+                Assert.Equal(files.ElementAt(1), files2.ElementAt(0));
+                Assert.Equal(files.ElementAt(2), files2.ElementAt(1));
+                //one new archive file shoud be created
+                Assert.DoesNotContain(files2.ElementAt(2), files);
+            }
+            finally
+            {
+                LogManager.Configuration = null;
+                if (File.Exists(tempFile))
+                    File.Delete(tempFile);
+                if (Directory.Exists(tempPath))
+                    Directory.Delete(tempPath, true);
+            }
+        }
+
+        [Fact]
+        public void DeleteArchiveFilesByDateWithDateName()
+        {
+            var tempPath = Path.Combine(Path.GetTempPath(), Guid.NewGuid().ToString());
+            var tempFile = Path.Combine(tempPath, "${date:format=yyyyMMddHHmmssfff}.txt");
+            try
+            {
+                var ft = new FileTarget
+                {
+                    FileName = tempFile,
+                    ArchiveFileName = Path.Combine(tempPath, "{#}.txt"),
+                    ArchiveEvery = FileArchivePeriod.Minute,
+                    LineEnding = LineEndingMode.LF,
+                    ArchiveNumbering = ArchiveNumberingMode.Date,
+                    ArchiveDateFormat = "yyyyMMddHHmmssfff", //make sure the milliseconds are set in the filename
+                    Layout = "${message}",
+                    MaxArchiveFiles = 3
+                };
+
+                SimpleConfigurator.ConfigureForTargetLogging(ft, LogLevel.Debug);
+                //writing 4 times 10 bytes (9 char + linefeed) will result in 2 archive files and 1 current file
+                for (var i = 0; i < 4; ++i)
+                {
+                    logger.Debug("123456789");
+                    //build in a  sleep to make sure the current time is reflected in the filename
+                    Thread.Sleep(50);
+                }
+                //Setting the Configuration to [null] will result in a 'Dump' of the current log entries
+                LogManager.Configuration = null;
+
+                var files = Directory.GetFiles(tempPath).OrderBy(s => s);
+                //the amount of archived files may not exceed the set 'MaxArchiveFiles'
+                Assert.Equal(ft.MaxArchiveFiles, files.Count());
+
+
+                SimpleConfigurator.ConfigureForTargetLogging(ft, LogLevel.Debug);
+                //writing 50ms later will trigger the cleanup of old archived files
+                //as stated by the MaxArchiveFiles property, but will only delete the oldest file
+                Thread.Sleep(50);
+                logger.Debug("123456789");
+                LogManager.Configuration = null;
+
+                var files2 = Directory.GetFiles(tempPath).OrderBy(s => s);
+                Assert.Equal(ft.MaxArchiveFiles, files2.Count());
+
+                //the oldest file should be deleted
+                Assert.DoesNotContain(files.ElementAt(0), files2);
+                //two files should still be there
+                Assert.Equal(files.ElementAt(1), files2.ElementAt(0));
+                Assert.Equal(files.ElementAt(2), files2.ElementAt(1));
+                //one new archive file shoud be created
+                Assert.DoesNotContain(files2.ElementAt(2), files);
+            }
+            finally
+            {
+                LogManager.Configuration = null;
+                if (File.Exists(tempFile))
+                    File.Delete(tempFile);
+                if (Directory.Exists(tempPath))
+                    Directory.Delete(tempPath, true);
+            }
+        }
+
+        public static IEnumerable<object[]> DateArchive_UsesDateFromCurrentTimeSource_TestParameters
+        {
+            get
+            {
+                var booleanValues = new[] { true, false };
+                var timeKindValues = new[] { DateTimeKind.Utc, DateTimeKind.Local };
+                return
+                    from concurrentWrites in booleanValues
+                    from keepFileOpen in booleanValues
+                    from networkWrites in booleanValues
+                    from timeKind in timeKindValues
+                    select new object[] { timeKind, concurrentWrites, keepFileOpen, networkWrites };
+            }
+        }
+
+
+        [Theory]
+        [PropertyData("DateArchive_UsesDateFromCurrentTimeSource_TestParameters")]
+        public void DateArchive_UsesDateFromCurrentTimeSource(DateTimeKind timeKind, bool concurrentWrites, bool keepFileOpen, bool networkWrites)
+        {
+            var tempPath = Path.Combine(Path.GetTempPath(), Guid.NewGuid().ToString());
+            var tempFile = Path.Combine(tempPath, "file.txt");
+            var defaultTimeSource = TimeSource.Current;
+            try
+            {
+                var timeSource = new TimeSourceTests.ShiftedTimeSource(timeKind);
+
+                TimeSource.Current = timeSource;
+
+                var archiveFileNameTemplate = Path.Combine(tempPath, "archive/{#}.txt");
+                var ft = new FileTarget
+                {
+                    FileName = tempFile,
+                    ArchiveFileName = archiveFileNameTemplate,
+                    LineEnding = LineEndingMode.LF,
+                    ArchiveNumbering = ArchiveNumberingMode.Date,
+                    ArchiveEvery = FileArchivePeriod.Day,
+                    ArchiveDateFormat = "yyyyMMdd",
+                    Layout = "${date:format=O}|${message}",
+                    MaxArchiveFiles = 3,
+                    ConcurrentWrites = concurrentWrites,
+                    KeepFileOpen = keepFileOpen,
+                    NetworkWrites = networkWrites,
+                };
+
+                SimpleConfigurator.ConfigureForTargetLogging(ft, LogLevel.Debug);
+
+                logger.Debug("123456789");
+                DateTime previousWriteTime = timeSource.Time;
+
+                const int daysToTestLogging = 5;
+                const int intervalsPerDay = 24;
+                var loggingInterval = TimeSpan.FromHours(1);
+                for (var i = 0; i < daysToTestLogging * intervalsPerDay; ++i)
+                {
+                    timeSource.AddToLocalTime(loggingInterval);
+
+                    var eventInfo = new LogEventInfo(LogLevel.Debug, logger.Name, "123456789");
+                    logger.Log(eventInfo);
+
+                    var dayIsChanged = eventInfo.TimeStamp.Date != previousWriteTime.Date;
+                    // ensure new archive is created only when the day part of time is changed
+                    var archiveFileName = archiveFileNameTemplate.Replace("{#}", previousWriteTime.ToString(ft.ArchiveDateFormat));
+                    var archiveExists = File.Exists(archiveFileName);
+                    if (dayIsChanged)
+                        Assert.True(archiveExists, string.Format("new archive should be created when the day part of {0} time is changed", timeKind));
+                    else
+                        Assert.False(archiveExists, string.Format("new archive should not be create when day part of {0} time is unchanged", timeKind));
+
+                    previousWriteTime = eventInfo.TimeStamp.Date;
+                    if (dayIsChanged)
+                        timeSource.AddToSystemTime(TimeSpan.FromDays(1));
+                }
+                //Setting the Configuration to [null] will result in a 'Dump' of the current log entries
+                LogManager.Configuration = null;
+
+                var archivePath = Path.Combine(tempPath, "archive");
+                var files = Directory.GetFiles(archivePath).OrderBy(s => s).ToList();
+                //the amount of archived files may not exceed the set 'MaxArchiveFiles'
+                Assert.Equal(ft.MaxArchiveFiles, files.Count);
+
+
+                SimpleConfigurator.ConfigureForTargetLogging(ft, LogLevel.Debug);
+                //writing one line on a new day will trigger the cleanup of old archived files
+                //as stated by the MaxArchiveFiles property, but will only delete the oldest file
+                timeSource.AddToLocalTime(TimeSpan.FromDays(1));
+                logger.Debug("1234567890");
+                LogManager.Configuration = null;
+
+                var files2 = Directory.GetFiles(archivePath).OrderBy(s => s).ToList();
+                Assert.Equal(ft.MaxArchiveFiles, files2.Count);
+
+                //the oldest file should be deleted
+                Assert.DoesNotContain(files[0], files2);
+                //two files should still be there
+                Assert.Equal(files[1], files2[0]);
+                Assert.Equal(files[2], files2[1]);
+                //one new archive file shoud be created
+                Assert.DoesNotContain(files2[2], files);
+            }
+            finally
+            {
+                TimeSource.Current = defaultTimeSource; // restore default time source
+                LogManager.Configuration = null;
+                if (File.Exists(tempFile))
+                    File.Delete(tempFile);
+                if (Directory.Exists(tempPath))
+                    Directory.Delete(tempPath, true);
+            }
+        }
+
+        [Fact]
+        public void DeleteArchiveFilesByDate_MaxArchiveFiles_0()
+        {
+            var tempPath = Path.Combine(Path.GetTempPath(), Guid.NewGuid().ToString());
+            var tempFile = Path.Combine(tempPath, "file.txt");
+            try
+            {
+                var ft = new FileTarget
+                {
+                    FileName = tempFile,
+                    ArchiveFileName = Path.Combine(tempPath, "archive/{#}.txt"),
+                    ArchiveAboveSize = 50,
+                    LineEnding = LineEndingMode.LF,
+                    ArchiveNumbering = ArchiveNumberingMode.Date,
+                    ArchiveDateFormat = "yyyyMMddHHmmssfff", //make sure the milliseconds are set in the filename
+                    Layout = "${message}",
+                    MaxArchiveFiles = 0
+                };
+
+                SimpleConfigurator.ConfigureForTargetLogging(ft, LogLevel.Debug);
+                //writing 19 times 10 bytes (9 char + linefeed) will result in 3 archive files and 1 current file
+                for (var i = 0; i < 19; ++i)
+                {
+                    logger.Debug("123456789");
+                    //build in a small sleep to make sure the current time is reflected in the filename
+                    //do this every 5 entries
+                    if (i % 5 == 0)
+                    {
+                        Thread.Sleep(50);
+                    }
+                }
+
+                //Setting the Configuration to [null] will result in a 'Dump' of the current log entries
+                LogManager.Configuration = null;
+
+                var archivePath = Path.Combine(tempPath, "archive");
+                var fileCount = Directory.EnumerateFiles(archivePath).Count();
+
+                Assert.Equal(3, fileCount);
+
+                SimpleConfigurator.ConfigureForTargetLogging(ft, LogLevel.Debug);
+                //create 1 new file for archive
+                logger.Debug("1234567890");
+                LogManager.Configuration = null;
+
+                var fileCount2 = Directory.EnumerateFiles(archivePath).Count();
+                //there should be 1 more file
+                Assert.Equal(4, fileCount2);
+            }
+            finally
+            {
+                LogManager.Configuration = null;
+
+                if (File.Exists(tempFile))
+                {
+                    File.Delete(tempFile);
+                }
+
+                if (Directory.Exists(tempPath))
+                {
+                    Directory.Delete(tempPath, true);
+                }
+            }
+        }
+
+        [Fact]
+        public void DeleteArchiveFilesByDate_AlteredMaxArchive()
+        {
+            var tempPath = Path.Combine(Path.GetTempPath(), Guid.NewGuid().ToString());
+            var tempFile = Path.Combine(tempPath, "file.txt");
+            try
+            {
+                var ft = new FileTarget
+                {
+                    FileName = tempFile,
+                    ArchiveFileName = Path.Combine(tempPath, "archive/{#}.txt"),
+                    ArchiveAboveSize = 50,
+                    LineEnding = LineEndingMode.LF,
+                    ArchiveNumbering = ArchiveNumberingMode.Date,
+                    ArchiveDateFormat = "yyyyMMddHHmmssfff", //make sure the milliseconds are set in the filename
+                    Layout = "${message}",
+                    MaxArchiveFiles = 5
+                };
+
+                SimpleConfigurator.ConfigureForTargetLogging(ft, LogLevel.Debug);
+                //writing 29 times 10 bytes (9 char + linefeed) will result in 3 archive files and 1 current file
+                for (var i = 0; i < 29; ++i)
+                {
+                    logger.Debug("123456789");
+                    //build in a small sleep to make sure the current time is reflected in the filename
+                    //do this every 5 entries
+                    if (i % 5 == 0)
+                        Thread.Sleep(50);
+                }
+                //Setting the Configuration to [null] will result in a 'Dump' of the current log entries
+                LogManager.Configuration = null;
+
+                var archivePath = Path.Combine(tempPath, "archive");
+                var files = Directory.GetFiles(archivePath).OrderBy(s => s);
+                //the amount of archived files may not exceed the set 'MaxArchiveFiles'
+                Assert.Equal(ft.MaxArchiveFiles, files.Count());
+
+
+                //alter the MaxArchivedFiles
+                ft.MaxArchiveFiles = 2;
+                SimpleConfigurator.ConfigureForTargetLogging(ft, LogLevel.Debug);
+                //writing just one line of 11 bytes will trigger the cleanup of old archived files
+                //as stated by the MaxArchiveFiles property, but will only delete the oldest files
+                logger.Debug("1234567890");
+                LogManager.Configuration = null;
+
+                var files2 = Directory.GetFiles(archivePath).OrderBy(s => s);
+                Assert.Equal(ft.MaxArchiveFiles, files2.Count());
+
+                //the oldest files should be deleted
+                Assert.DoesNotContain(files.ElementAt(0), files2);
+                Assert.DoesNotContain(files.ElementAt(1), files2);
+                Assert.DoesNotContain(files.ElementAt(2), files2);
+                Assert.DoesNotContain(files.ElementAt(3), files2);
+                //one files should still be there
+                Assert.Equal(files.ElementAt(4), files2.ElementAt(0));
+                //one new archive file shoud be created
+                Assert.DoesNotContain(files2.ElementAt(1), files);
+            }
+            finally
+            {
+                LogManager.Configuration = null;
+                if (File.Exists(tempFile))
+                    File.Delete(tempFile);
+                if (Directory.Exists(tempPath))
+                    Directory.Delete(tempPath, true);
+            }
+        }
+
+        [Fact]
+        public void RepeatingHeaderTest()
+        {
+            var tempPath = Path.Combine(Path.GetTempPath(), Guid.NewGuid().ToString());
+            var tempFile = Path.Combine(tempPath, "file.txt");
+            try
+            {
+                const string header = "Headerline";
+
+                var ft = new FileTarget
+                {
+                    FileName = tempFile,
+                    ArchiveFileName = Path.Combine(tempPath, "archive/{####}.txt"),
+                    ArchiveAboveSize = 51,
+                    LineEnding = LineEndingMode.LF,
+                    ArchiveNumbering = ArchiveNumberingMode.Sequence,
+                    Layout = "${message}",
+                    Header = header,
+                    MaxArchiveFiles = 2,
+                };
+
+                SimpleConfigurator.ConfigureForTargetLogging(ft, LogLevel.Debug);
+
+                for (var i = 0; i < 16; ++i)
+                {
+                    logger.Debug("123456789");
+                }
+
+                LogManager.Configuration = null;
+
+                AssertFileContentsStartsWith(tempFile, header, Encoding.UTF8);
+
+                AssertFileContentsStartsWith(Path.Combine(tempPath, "archive/0002.txt"), header, Encoding.UTF8);
+
+                AssertFileContentsStartsWith(Path.Combine(tempPath, "archive/0001.txt"), header, Encoding.UTF8);
+
+                Assert.True(!File.Exists(Path.Combine(tempPath, "archive/0000.txt")));
+            }
+            finally
+            {
+                LogManager.Configuration = null;
+                if (File.Exists(tempFile))
+                    File.Delete(tempFile);
+                if (Directory.Exists(tempPath))
+                    Directory.Delete(tempPath, true);
+            }
+        }
+
+        [Fact]
+        public void RollingArchiveTest1()
+        {
+            RollingArchiveTests(enableCompression: false);
+        }
+
+#if NET4_5
+        [Fact]
+        public void RollingArchiveCompressionTest1()
+        {
+            RollingArchiveTests(enableCompression: true);
+        }
+#endif
+
+        private void RollingArchiveTests(bool enableCompression)
+        {
+            var tempPath = Path.Combine(Path.GetTempPath(), Guid.NewGuid().ToString());
+            var tempFile = Path.Combine(tempPath, "file.txt");
+            var archiveExtension = enableCompression ? "zip" : "txt";
+            try
+            {
+                var ft = new FileTarget
+                {
+#if NET4_5
+                    EnableArchiveFileCompression = enableCompression,
+#endif
+                    FileName = tempFile,
+                    ArchiveFileName = Path.Combine(tempPath, "archive/{####}." + archiveExtension),
+                    ArchiveAboveSize = 1000,
+                    LineEnding = LineEndingMode.LF,
+                    ArchiveNumbering = ArchiveNumberingMode.Rolling,
+                    Layout = "${message}",
+                    MaxArchiveFiles = 3
+                };
+
+                SimpleConfigurator.ConfigureForTargetLogging(ft, LogLevel.Debug);
+
+                // we emit 5 * 250 * (3 x aaa + \n) bytes
+                // so that we should get a full file + 3 archives
+                for (var i = 0; i < 250; ++i)
+                {
+                    logger.Debug("aaa");
+                }
+                for (var i = 0; i < 250; ++i)
+                {
+                    logger.Debug("bbb");
+                }
+                for (var i = 0; i < 250; ++i)
+                {
+                    logger.Debug("ccc");
+                }
+                for (var i = 0; i < 250; ++i)
+                {
+                    logger.Debug("ddd");
+                }
+                for (var i = 0; i < 250; ++i)
+                {
+                    logger.Debug("eee");
+                }
+
+                LogManager.Configuration = null;
+
+                var assertFileContents =
+#if NET4_5
+ enableCompression ? new Action<string, string, Encoding>(AssertZipFileContents) : AssertFileContents;
+#else
+ new Action<string, string, Encoding>(AssertFileContents);
+#endif
+
+                AssertFileContents(tempFile,
+                    StringRepeat(250, "eee\n"),
+                    Encoding.UTF8);
+
+                assertFileContents(
+                    Path.Combine(tempPath, "archive/0000." + archiveExtension),
+                    StringRepeat(250, "ddd\n"),
+                    Encoding.UTF8);
+
+                assertFileContents(
+                    Path.Combine(tempPath, "archive/0001." + archiveExtension),
+                    StringRepeat(250, "ccc\n"),
+                    Encoding.UTF8);
+
+                assertFileContents(
+                    Path.Combine(tempPath, "archive/0002." + archiveExtension),
+                    StringRepeat(250, "bbb\n"),
+                    Encoding.UTF8);
+
+                Assert.True(!File.Exists(Path.Combine(tempPath, "archive/0003." + archiveExtension)));
+            }
+            finally
+            {
+                LogManager.Configuration = null;
+                if (File.Exists(tempFile))
+                    File.Delete(tempFile);
+                if (Directory.Exists(tempPath))
+                    Directory.Delete(tempPath, true);
+            }
+        }
+
+        [Fact]
+        public void RollingArchiveTest_MaxArchiveFiles_0()
+        {
+            var tempPath = Path.Combine(Path.GetTempPath(), Guid.NewGuid().ToString());
+            var tempFile = Path.Combine(tempPath, "file.txt");
+            try
+            {
+                var ft = new FileTarget
+                {
+                    FileName = tempFile,
+                    ArchiveFileName = Path.Combine(tempPath, "archive/{####}.txt"),
+                    ArchiveAboveSize = 1000,
+                    LineEnding = LineEndingMode.LF,
+                    ArchiveNumbering = ArchiveNumberingMode.Rolling,
+                    Layout = "${message}",
+                    MaxArchiveFiles = 0
+                };
+
+                SimpleConfigurator.ConfigureForTargetLogging(ft, LogLevel.Debug);
+
+                // we emit 5 * 250 * (3 x aaa + \n) bytes
+                // so that we should get a full file + 4 archives
+                for (var i = 0; i < 250; ++i)
+                {
+                    logger.Debug("aaa");
+                }
+
+                for (var i = 0; i < 250; ++i)
+                {
+                    logger.Debug("bbb");
+                }
+
+                for (var i = 0; i < 250; ++i)
+                {
+                    logger.Debug("ccc");
+                }
+
+                for (var i = 0; i < 250; ++i)
+                {
+                    logger.Debug("ddd");
+                }
+
+                for (var i = 0; i < 250; ++i)
+                {
+                    logger.Debug("eee");
+                }
+
+                LogManager.Configuration = null;
+
+                AssertFileContents(tempFile,
+                    StringRepeat(250, "eee\n"),
+                    Encoding.UTF8);
+
+                AssertFileContents(
+                    Path.Combine(tempPath, "archive/0000.txt"),
+                    StringRepeat(250, "ddd\n"),
+                    Encoding.UTF8);
+
+                AssertFileContents(
+                    Path.Combine(tempPath, "archive/0001.txt"),
+                    StringRepeat(250, "ccc\n"),
+                    Encoding.UTF8);
+
+                AssertFileContents(
+                    Path.Combine(tempPath, "archive/0002.txt"),
+                    StringRepeat(250, "bbb\n"),
+                    Encoding.UTF8);
+
+                AssertFileContents(
+                    Path.Combine(tempPath, "archive/0003.txt"),
+                    StringRepeat(250, "aaa\n"),
+                    Encoding.UTF8);
+            }
+            finally
+            {
+                LogManager.Configuration = null;
+
+                if (File.Exists(tempFile))
+                {
+                    File.Delete(tempFile);
+                }
+
+                if (Directory.Exists(tempPath))
+                {
+                    Directory.Delete(tempPath, true);
+                }
+            }
+        }
+
+        [Fact]
+        public void MultiFileWrite()
+        {
+            var tempPath = Path.Combine(Path.GetTempPath(), Guid.NewGuid().ToString());
+            try
+            {
+                var ft = new FileTarget
+                                    {
+                                        FileName = Path.Combine(tempPath, "${level}.txt"),
+                                        LineEnding = LineEndingMode.LF,
+                                        Layout = "${message}"
+                                    };
+
+                SimpleConfigurator.ConfigureForTargetLogging(ft, LogLevel.Debug);
+
+                for (var i = 0; i < 250; ++i)
+                {
+                    logger.Trace("@@@");
+                    logger.Debug("aaa");
+                    logger.Info("bbb");
+                    logger.Warn("ccc");
+                    logger.Error("ddd");
+                    logger.Fatal("eee");
+                }
+
+                LogManager.Configuration = null;
+
+                Assert.False(File.Exists(Path.Combine(tempPath, "Trace.txt")));
+
+                AssertFileContents(Path.Combine(tempPath, "Debug.txt"),
+                    StringRepeat(250, "aaa\n"), Encoding.UTF8);
+
+                AssertFileContents(Path.Combine(tempPath, "Info.txt"),
+                    StringRepeat(250, "bbb\n"), Encoding.UTF8);
+
+                AssertFileContents(Path.Combine(tempPath, "Warn.txt"),
+                    StringRepeat(250, "ccc\n"), Encoding.UTF8);
+
+                AssertFileContents(Path.Combine(tempPath, "Error.txt"),
+                    StringRepeat(250, "ddd\n"), Encoding.UTF8);
+
+                AssertFileContents(Path.Combine(tempPath, "Fatal.txt"),
+                    StringRepeat(250, "eee\n"), Encoding.UTF8);
+            }
+            finally
+            {
+                //if (File.Exists(tempFile))
+                //    File.Delete(tempFile);
+                LogManager.Configuration = null;
+                if (Directory.Exists(tempPath))
+                    Directory.Delete(tempPath, true);
+            }
+        }
+
+        [Fact]
+        public void BufferedMultiFileWrite()
+        {
+            var tempPath = Path.Combine(Path.GetTempPath(), Guid.NewGuid().ToString());
+            try
+            {
+                var ft = new FileTarget
+                                    {
+                                        FileName = Path.Combine(tempPath, "${level}.txt"),
+                                        LineEnding = LineEndingMode.LF,
+                                        Layout = "${message}"
+                                    };
+
+                SimpleConfigurator.ConfigureForTargetLogging(new BufferingTargetWrapper(ft, 10), LogLevel.Debug);
+
+                for (var i = 0; i < 250; ++i)
+                {
+                    logger.Trace("@@@");
+                    logger.Debug("aaa");
+                    logger.Info("bbb");
+                    logger.Warn("ccc");
+                    logger.Error("ddd");
+                    logger.Fatal("eee");
+                }
+
+                LogManager.Configuration = null;
+
+                Assert.False(File.Exists(Path.Combine(tempPath, "Trace.txt")));
+
+                AssertFileContents(Path.Combine(tempPath, "Debug.txt"),
+                    StringRepeat(250, "aaa\n"), Encoding.UTF8);
+
+                AssertFileContents(Path.Combine(tempPath, "Info.txt"),
+                    StringRepeat(250, "bbb\n"), Encoding.UTF8);
+
+                AssertFileContents(Path.Combine(tempPath, "Warn.txt"),
+                    StringRepeat(250, "ccc\n"), Encoding.UTF8);
+
+                AssertFileContents(Path.Combine(tempPath, "Error.txt"),
+                    StringRepeat(250, "ddd\n"), Encoding.UTF8);
+
+                AssertFileContents(Path.Combine(tempPath, "Fatal.txt"),
+                    StringRepeat(250, "eee\n"), Encoding.UTF8);
+            }
+            finally
+            {
+                //if (File.Exists(tempFile))
+                //    File.Delete(tempFile);
+                LogManager.Configuration = null;
+                if (Directory.Exists(tempPath))
+                    Directory.Delete(tempPath, true);
+            }
+        }
+
+        [Fact]
+        public void AsyncMultiFileWrite()
+        {
+            var tempPath = Path.Combine(Path.GetTempPath(), Guid.NewGuid().ToString());
+            try
+            {
+                var ft = new FileTarget
+                                    {
+                                        FileName = Path.Combine(tempPath, "${level}.txt"),
+                                        LineEnding = LineEndingMode.LF,
+                                        Layout = "${message} ${threadid}"
+                                    };
+
+                // this also checks that thread-volatile layouts
+                // such as ${threadid} are properly cached and not recalculated
+                // in logging threads.
+
+                var threadID = Thread.CurrentThread.ManagedThreadId.ToString();
+
+                SimpleConfigurator.ConfigureForTargetLogging(new AsyncTargetWrapper(ft, 1000, AsyncTargetWrapperOverflowAction.Grow), LogLevel.Debug);
+                LogManager.ThrowExceptions = true;
+
+                for (var i = 0; i < 250; ++i)
+                {
+                    logger.Trace("@@@");
+                    logger.Debug("aaa");
+                    logger.Info("bbb");
+                    logger.Warn("ccc");
+                    logger.Error("ddd");
+                    logger.Fatal("eee");
+                }
+                LogManager.Flush();
+                LogManager.Configuration = null;
+
+                Assert.False(File.Exists(Path.Combine(tempPath, "Trace.txt")));
+
+                AssertFileContents(Path.Combine(tempPath, "Debug.txt"),
+                    StringRepeat(250, "aaa " + threadID + "\n"), Encoding.UTF8);
+
+                AssertFileContents(Path.Combine(tempPath, "Info.txt"),
+                    StringRepeat(250, "bbb " + threadID + "\n"), Encoding.UTF8);
+
+                AssertFileContents(Path.Combine(tempPath, "Warn.txt"),
+                    StringRepeat(250, "ccc " + threadID + "\n"), Encoding.UTF8);
+
+                AssertFileContents(Path.Combine(tempPath, "Error.txt"),
+                    StringRepeat(250, "ddd " + threadID + "\n"), Encoding.UTF8);
+
+                AssertFileContents(Path.Combine(tempPath, "Fatal.txt"),
+                    StringRepeat(250, "eee " + threadID + "\n"), Encoding.UTF8);
+            }
+            finally
+            {
+                //if (File.Exists(tempFile))
+                //    File.Delete(tempFile);
+                LogManager.Configuration = null;
+                if (Directory.Exists(tempPath))
+                    Directory.Delete(tempPath, true);
+
+                // Clean up configuration change, breaks onetimeonlyexceptioninhandlertest
+                LogManager.ThrowExceptions = true;
+            }
+        }
+
+        [Fact]
+        public void BatchErrorHandlingTest()
+        {
+            var fileTarget = new FileTarget { FileName = "${logger}", Layout = "${message}" };
+            fileTarget.Initialize(null);
+
+            // make sure that when file names get sorted, the asynchronous continuations are sorted with them as well
+            var exceptions = new List<Exception>();
+            var events = new[]
+            {
+                new LogEventInfo(LogLevel.Info, "file99.txt", "msg1").WithContinuation(exceptions.Add),
+                new LogEventInfo(LogLevel.Info, "", "msg1").WithContinuation(exceptions.Add),
+                new LogEventInfo(LogLevel.Info, "", "msg2").WithContinuation(exceptions.Add),
+                new LogEventInfo(LogLevel.Info, "", "msg3").WithContinuation(exceptions.Add)
+            };
+
+            fileTarget.WriteAsyncLogEvents(events);
+
+            Assert.Equal(4, exceptions.Count);
+            Assert.Null(exceptions[0]);
+            Assert.NotNull(exceptions[1]);
+            Assert.NotNull(exceptions[2]);
+            Assert.NotNull(exceptions[3]);
+        }
+
+        [Fact]
+        public void DisposingFileTarget_WhenNotIntialized_ShouldNotThrow()
+        {
+            var exceptionThrown = false;
+            var fileTarget = new FileTarget();
+
+            try
+            {
+                fileTarget.Dispose();
+            }
+            catch
+            {
+                exceptionThrown = true;
+            }
+
+            Assert.False(exceptionThrown);
+        }
+
+        [Fact]
+        public void FileTarget_ArchiveNumbering_DateAndSequence()
+        {
+            FileTarget_ArchiveNumbering_DateAndSequenceTests(enableCompression: false);
+        }
+
+#if NET4_5
+        [Fact]
+        public void FileTarget_ArchiveNumbering_DateAndSequence_WithCompression()
+        {
+            FileTarget_ArchiveNumbering_DateAndSequenceTests(enableCompression: true);
+        }
+#endif
+
+        private void FileTarget_ArchiveNumbering_DateAndSequenceTests(bool enableCompression)
+        {
+            var tempPath = Path.Combine(Path.GetTempPath(), Guid.NewGuid().ToString());
+            var tempFile = Path.Combine(tempPath, "file.txt");
+            var archiveExtension = enableCompression ? "zip" : "txt";
+            try
+            {
+                var ft = new FileTarget
+                {
+#if NET4_5
+                    EnableArchiveFileCompression = enableCompression,
+#endif
+                    FileName = tempFile,
+                    ArchiveFileName = Path.Combine(tempPath, "archive/{#}." + archiveExtension),
+                    ArchiveDateFormat = "yyyy-MM-dd",
+                    ArchiveAboveSize = 1000,
+                    LineEnding = LineEndingMode.LF,
+                    Layout = "${message}",
+                    MaxArchiveFiles = 3,
+                    ArchiveNumbering = ArchiveNumberingMode.DateAndSequence,
+                    ArchiveEvery = FileArchivePeriod.Day
+                };
+
+                SimpleConfigurator.ConfigureForTargetLogging(ft, LogLevel.Debug);
+
+                // we emit 5 * 250 *(3 x aaa + \n) bytes
+                // so that we should get a full file + 3 archives
+                for (var i = 0; i < 250; ++i)
+                {
+                    logger.Debug("aaa");
+                }
+                for (var i = 0; i < 250; ++i)
+                {
+                    logger.Debug("bbb");
+                }
+                for (var i = 0; i < 250; ++i)
+                {
+                    logger.Debug("ccc");
+                }
+                for (var i = 0; i < 250; ++i)
+                {
+                    logger.Debug("ddd");
+                }
+                for (var i = 0; i < 250; ++i)
+                {
+                    logger.Debug("eee");
+                }
+
+                string currentDate = DateTime.Now.ToString(ft.ArchiveDateFormat);
+
+                LogManager.Configuration = null;
+
+                var assertFileContents =
+#if NET4_5
+                    enableCompression ? new Action<string, string, Encoding>(AssertZipFileContents) : AssertFileContents;
+#else
+ new Action<string, string, Encoding>(AssertFileContents);
+#endif
+                AssertFileContents(tempFile,
+                    StringRepeat(250, "eee\n"),
+                    Encoding.UTF8);
+
+                assertFileContents(
+                    Path.Combine(tempPath, string.Format("archive/{0}.1.{1}", currentDate, archiveExtension)),
+                    StringRepeat(250, "bbb\n"),
+                    Encoding.UTF8);
+
+                AssertFileSize(Path.Combine(tempPath, string.Format("archive/{0}.1.{1}", currentDate, archiveExtension)), ft.ArchiveAboveSize);
+
+                assertFileContents(
+                    Path.Combine(tempPath, string.Format("archive/{0}.2.{1}", currentDate, archiveExtension)),
+                    StringRepeat(250, "ccc\n"),
+                    Encoding.UTF8);
+
+                AssertFileSize(Path.Combine(tempPath, string.Format("archive/{0}.2.{1}", currentDate, archiveExtension)), ft.ArchiveAboveSize);
+
+                assertFileContents(
+                    Path.Combine(tempPath, string.Format("archive/{0}.3.{1}", currentDate, archiveExtension)),
+                    StringRepeat(250, "ddd\n"),
+                    Encoding.UTF8);
+
+                AssertFileSize(Path.Combine(tempPath, string.Format("archive/{0}.3.{1}", currentDate, archiveExtension)), ft.ArchiveAboveSize);
+
+                Assert.True(!File.Exists(Path.Combine(tempPath, string.Format("archive/{0}.0.{1}", currentDate, archiveExtension))));
+                Assert.True(!File.Exists(Path.Combine(tempPath, string.Format("archive/{0}.4.{1}", currentDate, archiveExtension))));
+            }
+            finally
+            {
+                LogManager.Configuration = null;
+                if (File.Exists(tempFile))
+                    File.Delete(tempFile);
+                if (Directory.Exists(tempPath))
+                    Directory.Delete(tempPath, true);
+            }
+        }
+
+        [Fact]
+        public void FileTarget_WithArchiveFileNameEndingInNumberPlaceholder_ShouldArchiveFile()
+        {
+            var tempPath = Path.Combine(Path.GetTempPath(), Guid.NewGuid().ToString());
+            var tempFile = Path.Combine(tempPath, "file.txt");
+            try
+            {
+                var ft = new FileTarget
+                {
+                    FileName = tempFile,
+                    ArchiveFileName = Path.Combine(tempPath, "archive/test.log.{####}"),
+                    ArchiveAboveSize = 1000
+                };
+
+                SimpleConfigurator.ConfigureForTargetLogging(ft, LogLevel.Debug);
+
+                for (var i = 0; i < 100; ++i)
+                {
+                    logger.Debug("a");
+                }
+
+                LogManager.Configuration = null;
+                Assert.True(File.Exists(tempFile));
+                Assert.True(File.Exists(Path.Combine(tempPath, "archive/test.log.0000")));
+            }
+            finally
+            {
+                LogManager.Configuration = null;
+                if (File.Exists(tempFile))
+                    File.Delete(tempFile);
+                if (Directory.Exists(tempPath))
+                    Directory.Delete(tempPath, true);
+            }
+        }
+
+        [Fact]
+        public void FileTarget_InvalidFileNameCorrection()
+        {
+            var tempFile = Path.GetTempFileName();
+            var invalidTempFile = tempFile + Path.GetInvalidFileNameChars()[0];
+            var expectedCorrectedTempFile = tempFile + "_";
+
+            try
+            {
+                var ft = new FileTarget
+                {
+                    FileName = SimpleLayout.Escape(invalidTempFile),
+                    LineEnding = LineEndingMode.LF,
+                    Layout = "${level} ${message}",
+                    OpenFileCacheTimeout = 0
+                };
+
+                SimpleConfigurator.ConfigureForTargetLogging(ft, LogLevel.Fatal);
+
+                logger.Fatal("aaa");
+                LogManager.Configuration = null;
+                AssertFileContents(expectedCorrectedTempFile, "Fatal aaa\n", Encoding.UTF8);
+            }
+            finally
+            {
+                if (File.Exists(invalidTempFile))
+                    File.Delete(invalidTempFile);
+                if (File.Exists(expectedCorrectedTempFile))
+                    File.Delete(expectedCorrectedTempFile);
+            }
+        }
+
+        [Fact]
+        public void Single_Archive_File_Rolls_Correctly()
+        {
+            var tempPath = Path.Combine(Path.GetTempPath(), Guid.NewGuid().ToString());
+            var tempFile = Path.Combine(tempPath, "file.txt");
+            try
+            {
+                var ft = new FileTarget
+                {
+                    FileName = tempFile,
+                    ArchiveFileName = Path.Combine(tempPath, "archive/file.txt2"),
+                    ArchiveAboveSize = 1000,
+                    LineEnding = LineEndingMode.LF,
+                    Layout = "${message}",
+                    MaxArchiveFiles = 1,
+                };
+
+                SimpleConfigurator.ConfigureForTargetLogging(ft, LogLevel.Debug);
+
+                // we emit 5 * 250 *(3 x aaa + \n) bytes
+                // so that we should get a full file + 3 archives
+                for (var i = 0; i < 250; ++i)
+                {
+                    logger.Debug("aaa");
+                }
+                for (var i = 0; i < 250; ++i)
+                {
+                    logger.Debug("bbb");
+                }
+
+                LogManager.Configuration = null;
+
+                AssertFileContents(tempFile,
+                    StringRepeat(250, "bbb\n"),
+                    Encoding.UTF8);
+
+                AssertFileContents(
+                    Path.Combine(tempPath, "archive/file.txt2"),
+                    StringRepeat(250, "aaa\n"),
+                    Encoding.UTF8);
+            }
+            finally
+            {
+                LogManager.Configuration = null;
+                if (File.Exists(tempFile))
+                    File.Delete(tempFile);
+                if (Directory.Exists(tempPath))
+                    Directory.Delete(tempPath, true);
+            }
+        }
+    }
+}
+
+#endif