// 
// Copyright (c) 2004-2011 Jaroslaw Kowalski <jaak@jkowalski.net>
// 
// All rights reserved.
// 
// Redistribution and use in source and binary forms, with or without 
// modification, are permitted provided that the following conditions 
// are met:
// 
// * Redistributions of source code must retain the above copyright notice, 
//   this list of conditions and the following disclaimer. 
// 
// * Redistributions in binary form must reproduce the above copyright notice,
//   this list of conditions and the following disclaimer in the documentation
//   and/or other materials provided with the distribution. 
// 
// * Neither the name of Jaroslaw Kowalski nor the names of its 
//   contributors may be used to endorse or promote products derived from this
//   software without specific prior written permission. 
// 
// THIS SOFTWARE IS PROVIDED BY THE COPYRIGHT HOLDERS AND CONTRIBUTORS "AS IS"
// AND ANY EXPRESS OR IMPLIED WARRANTIES, INCLUDING, BUT NOT LIMITED TO, THE 
// IMPLIED WARRANTIES OF MERCHANTABILITY AND FITNESS FOR A PARTICULAR PURPOSE 
// ARE DISCLAIMED. IN NO EVENT SHALL THE COPYRIGHT OWNER OR CONTRIBUTORS BE 
// LIABLE FOR ANY DIRECT, INDIRECT, INCIDENTAL, SPECIAL, EXEMPLARY, OR 
// CONSEQUENTIAL DAMAGES (INCLUDING, BUT NOT LIMITED TO, PROCUREMENT OF
// SUBSTITUTE GOODS OR SERVICES; LOSS OF USE, DATA, OR PROFITS; OR BUSINESS 
// INTERRUPTION) HOWEVER CAUSED AND ON ANY THEORY OF LIABILITY, WHETHER IN 
// CONTRACT, STRICT LIABILITY, OR TORT (INCLUDING NEGLIGENCE OR OTHERWISE) 
// ARISING IN ANY WAY OUT OF THE USE OF THIS SOFTWARE, EVEN IF ADVISED OF 
// THE POSSIBILITY OF SUCH DAMAGE.
// 

namespace NLog.UnitTests.Targets
{
    using System;
    using System.Collections.Generic;
    using NLog.Common;
    using NLog.LogReceiverService;
    using NLog.Config;
    using NLog.Targets;
    using Xunit;
    using NLog.Targets.Wrappers;
    using System.Threading;

    public class LogReceiverWebServiceTargetTests : NLogTestBase
    {
        [Fact]
        public void LogReceiverWebServiceTargetSingleEventTest()
        {
            var logger = LogManager.GetLogger("loggerName");
            var target = new MyLogReceiverWebServiceTarget();
            target.EndpointAddress = "http://notimportant:9999/";
            target.Parameters.Add(new MethodCallParameter("message", "${message}"));
            target.Parameters.Add(new MethodCallParameter("lvl", "${level}"));

            SimpleConfigurator.ConfigureForTargetLogging(target);
            logger.Info("message text");

            var payload = target.LastPayload;
            Assert.Equal(2, payload.LayoutNames.Count);
            Assert.Equal("message", payload.LayoutNames[0]);
            Assert.Equal("lvl", payload.LayoutNames[1]);
            Assert.Equal(3, payload.Strings.Count);
            Assert.Equal(1, payload.Events.Length);
            Assert.Equal("message text", payload.Strings[payload.Events[0].ValueIndexes[0]]);
            Assert.Equal("Info", payload.Strings[payload.Events[0].ValueIndexes[1]]);
            Assert.Equal("loggerName", payload.Strings[payload.Events[0].LoggerOrdinal]);
        }

        [Fact]
        public void LogReceiverWebServiceTargetMultipleEventTest()
        {
            var target = new MyLogReceiverWebServiceTarget();
            target.EndpointAddress = "http://notimportant:9999/";
            target.Parameters.Add(new MethodCallParameter("message", "${message}"));
            target.Parameters.Add(new MethodCallParameter("lvl", "${level}"));

            var exceptions = new List<Exception>();

            var events = new[]
            {
                LogEventInfo.Create(LogLevel.Info, "logger1", "message1").WithContinuation(exceptions.Add),
                LogEventInfo.Create(LogLevel.Debug, "logger2", "message2").WithContinuation(exceptions.Add),
                LogEventInfo.Create(LogLevel.Fatal, "logger1", "message2").WithContinuation(exceptions.Add),
            };

            var configuration = new LoggingConfiguration();
            target.Initialize(configuration);
            target.WriteAsyncLogEvents(events);

            // with multiple events, we should get string caching
            var payload = target.LastPayload;
            Assert.Equal(2, payload.LayoutNames.Count);
            Assert.Equal("message", payload.LayoutNames[0]);
            Assert.Equal("lvl", payload.LayoutNames[1]);

            // 7 strings instead of 9 since 'logger1' and 'message2' are being reused
            Assert.Equal(7, payload.Strings.Count);

            Assert.Equal(3, payload.Events.Length);
            Assert.Equal("message1", payload.Strings[payload.Events[0].ValueIndexes[0]]);
            Assert.Equal("message2", payload.Strings[payload.Events[1].ValueIndexes[0]]);
            Assert.Equal("message2", payload.Strings[payload.Events[2].ValueIndexes[0]]);

            Assert.Equal("Info", payload.Strings[payload.Events[0].ValueIndexes[1]]);
            Assert.Equal("Debug", payload.Strings[payload.Events[1].ValueIndexes[1]]);
            Assert.Equal("Fatal", payload.Strings[payload.Events[2].ValueIndexes[1]]);

            Assert.Equal("logger1", payload.Strings[payload.Events[0].LoggerOrdinal]);
            Assert.Equal("logger2", payload.Strings[payload.Events[1].LoggerOrdinal]);
            Assert.Equal("logger1", payload.Strings[payload.Events[2].LoggerOrdinal]);

            Assert.Equal(payload.Events[0].LoggerOrdinal, payload.Events[2].LoggerOrdinal);
        }


        [Fact]
        public void LogReceiverWebServiceTargetMultipleEventWithPerEventPropertiesTest()
        {
            var target = new MyLogReceiverWebServiceTarget();
            target.IncludeEventProperties = true;
            target.EndpointAddress = "http://notimportant:9999/";
            target.Parameters.Add(new MethodCallParameter("message", "${message}"));
            target.Parameters.Add(new MethodCallParameter("lvl", "${level}"));

            var exceptions = new List<Exception>();

            var events = new[]
            {
                LogEventInfo.Create(LogLevel.Info, "logger1", "message1").WithContinuation(exceptions.Add),
                LogEventInfo.Create(LogLevel.Debug, "logger2", "message2").WithContinuation(exceptions.Add),
                LogEventInfo.Create(LogLevel.Fatal, "logger1", "message2").WithContinuation(exceptions.Add),
            };

            events[0].LogEvent.Properties["prop1"] = "value1";
            events[1].LogEvent.Properties["prop1"] = "value2";
            events[2].LogEvent.Properties["prop1"] = "value3";

            events[0].LogEvent.Properties["prop2"] = "value2a";

            var configuration = new LoggingConfiguration();
            target.Initialize(configuration);
            target.WriteAsyncLogEvents(events);

            // with multiple events, we should get string caching
            var payload = target.LastPayload;

            // 4 layout names - 2 from Parameters, 2 from unique properties in events
            Assert.Equal(4, payload.LayoutNames.Count);
            Assert.Equal("message", payload.LayoutNames[0]);
            Assert.Equal("lvl", payload.LayoutNames[1]);
            Assert.Equal("prop1", payload.LayoutNames[2]);
            Assert.Equal("prop2", payload.LayoutNames[3]);

            Assert.Equal(12, payload.Strings.Count);

            Assert.Equal(3, payload.Events.Length);
            Assert.Equal("message1", payload.Strings[payload.Events[0].ValueIndexes[0]]);
            Assert.Equal("message2", payload.Strings[payload.Events[1].ValueIndexes[0]]);
            Assert.Equal("message2", payload.Strings[payload.Events[2].ValueIndexes[0]]);

            Assert.Equal("Info", payload.Strings[payload.Events[0].ValueIndexes[1]]);
            Assert.Equal("Debug", payload.Strings[payload.Events[1].ValueIndexes[1]]);
            Assert.Equal("Fatal", payload.Strings[payload.Events[2].ValueIndexes[1]]);

            Assert.Equal("value1", payload.Strings[payload.Events[0].ValueIndexes[2]]);
            Assert.Equal("value2", payload.Strings[payload.Events[1].ValueIndexes[2]]);
            Assert.Equal("value3", payload.Strings[payload.Events[2].ValueIndexes[2]]);

            Assert.Equal("value2a", payload.Strings[payload.Events[0].ValueIndexes[3]]);
            Assert.Equal("", payload.Strings[payload.Events[1].ValueIndexes[3]]);
            Assert.Equal("", payload.Strings[payload.Events[2].ValueIndexes[3]]);

            Assert.Equal("logger1", payload.Strings[payload.Events[0].LoggerOrdinal]);
            Assert.Equal("logger2", payload.Strings[payload.Events[1].LoggerOrdinal]);
            Assert.Equal("logger1", payload.Strings[payload.Events[2].LoggerOrdinal]);

            Assert.Equal(payload.Events[0].LoggerOrdinal, payload.Events[2].LoggerOrdinal);
        }

        [Fact]
        public void NoEmptyEventLists()
        {
            var configuration = new LoggingConfiguration();
            var target = new MyLogReceiverWebServiceTarget();
            target.EndpointAddress = "http://notimportant:9999/";
            target.Initialize(configuration);
<<<<<<< HEAD
            var asyncTarget = new AsyncTargetWrapper(target);
            try
            {
                asyncTarget.Initialize(configuration);
                asyncTarget.WriteAsyncLogEvents(new[] { LogEventInfo.Create(LogLevel.Info, "logger1", "message1").WithContinuation(ex => { }) });
                Thread.Sleep(1000);
                Assert.Equal(1, target.SendCount);
            }
            finally
            {
                asyncTarget.Close();
                target.Close();
            }
=======
            var asyncTarget = new AsyncTargetWrapper(target)
            {
                Name = "NoEmptyEventLists_wrapper"
            };
            asyncTarget.Initialize(configuration);
            asyncTarget.WriteAsyncLogEvents(new[] { LogEventInfo.Create(LogLevel.Info, "logger1", "message1").WithContinuation(ex => { }) });
            Thread.Sleep(1000);
            Assert.Equal(1, target.SendCount);
>>>>>>> 307bf9d7
        }

        public class MyLogReceiverWebServiceTarget : LogReceiverWebServiceTarget
        {
            public NLogEvents LastPayload;
            public int SendCount;

            protected internal override bool OnSend(NLogEvents events, IEnumerable<AsyncLogEventInfo> asyncContinuations)
            {
                this.LastPayload = events;
                ++this.SendCount;

                foreach (var ac in asyncContinuations)
                {
                    ac.Continuation(null);
                }

                return false;
            }
        }
    }
}<|MERGE_RESOLUTION|>--- conflicted
+++ resolved
@@ -186,8 +186,10 @@
             var target = new MyLogReceiverWebServiceTarget();
             target.EndpointAddress = "http://notimportant:9999/";
             target.Initialize(configuration);
-<<<<<<< HEAD
-            var asyncTarget = new AsyncTargetWrapper(target);
+            var asyncTarget = new AsyncTargetWrapper(target)
+            {
+                Name = "NoEmptyEventLists_wrapper"
+            };
             try
             {
                 asyncTarget.Initialize(configuration);
@@ -200,16 +202,6 @@
                 asyncTarget.Close();
                 target.Close();
             }
-=======
-            var asyncTarget = new AsyncTargetWrapper(target)
-            {
-                Name = "NoEmptyEventLists_wrapper"
-            };
-            asyncTarget.Initialize(configuration);
-            asyncTarget.WriteAsyncLogEvents(new[] { LogEventInfo.Create(LogLevel.Info, "logger1", "message1").WithContinuation(ex => { }) });
-            Thread.Sleep(1000);
-            Assert.Equal(1, target.SendCount);
->>>>>>> 307bf9d7
         }
 
         public class MyLogReceiverWebServiceTarget : LogReceiverWebServiceTarget
