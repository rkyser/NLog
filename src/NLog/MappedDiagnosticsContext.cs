// 
// Copyright (c) 2004-2016 Jaroslaw Kowalski <jaak@jkowalski.net>, Kim Christensen, Julian Verdurmen
// 
// All rights reserved.
// 
// Redistribution and use in source and binary forms, with or without 
// modification, are permitted provided that the following conditions 
// are met:
// 
// * Redistributions of source code must retain the above copyright notice, 
//   this list of conditions and the following disclaimer. 
// 
// * Redistributions in binary form must reproduce the above copyright notice,
//   this list of conditions and the following disclaimer in the documentation
//   and/or other materials provided with the distribution. 
// 
// * Neither the name of Jaroslaw Kowalski nor the names of its 
//   contributors may be used to endorse or promote products derived from this
//   software without specific prior written permission. 
// 
// THIS SOFTWARE IS PROVIDED BY THE COPYRIGHT HOLDERS AND CONTRIBUTORS "AS IS"
// AND ANY EXPRESS OR IMPLIED WARRANTIES, INCLUDING, BUT NOT LIMITED TO, THE 
// IMPLIED WARRANTIES OF MERCHANTABILITY AND FITNESS FOR A PARTICULAR PURPOSE 
// ARE DISCLAIMED. IN NO EVENT SHALL THE COPYRIGHT OWNER OR CONTRIBUTORS BE 
// LIABLE FOR ANY DIRECT, INDIRECT, INCIDENTAL, SPECIAL, EXEMPLARY, OR 
// CONSEQUENTIAL DAMAGES (INCLUDING, BUT NOT LIMITED TO, PROCUREMENT OF
// SUBSTITUTE GOODS OR SERVICES; LOSS OF USE, DATA, OR PROFITS; OR BUSINESS 
// INTERRUPTION) HOWEVER CAUSED AND ON ANY THEORY OF LIABILITY, WHETHER IN 
// CONTRACT, STRICT LIABILITY, OR TORT (INCLUDING NEGLIGENCE OR OTHERWISE) 
// ARISING IN ANY WAY OUT OF THE USE OF THIS SOFTWARE, EVEN IF ADVISED OF 
// THE POSSIBILITY OF SUCH DAMAGE.
// 
<<<<<<< HEAD
=======

using System.Linq;

>>>>>>> 72bfc708
namespace NLog
{
    using System;
    using System.Collections.Generic;

    using Config;
    using Internal;

    /// <summary>
    /// Mapped Diagnostics Context - a thread-local structure that keeps a dictionary
    /// of strings and provides methods to output them in layouts. 
    /// Mostly for compatibility with log4net.
    /// </summary>
    public static class MappedDiagnosticsContext
    {
        private static readonly object dataSlot = ThreadLocalStorageHelper.AllocateDataSlot();

        private static IDictionary<string, object> ThreadDictionary
        {
            get { return ThreadLocalStorageHelper.GetDataForSlot<Dictionary<string, object>>(dataSlot); }
        }

        /// <summary>
        /// Sets the current thread MDC item to the specified value.
        /// </summary>
        /// <param name="item">Item name.</param>
        /// <param name="value">Item value.</param>
        public static void Set(string item, string value)
        {
            ThreadDictionary[item] = value;
        }

        /// <summary>
        /// Sets the current thread MDC item to the specified value.
        /// </summary>
        /// <param name="item">Item name.</param>
        /// <param name="value">Item value.</param>
        public static void Set(string item, object value)
        {
            ThreadDictionary[item] = value;
        }

        /// <summary>
        /// Gets the current thread MDC named item, as <see cref="string"/>.
        /// </summary>
        /// <param name="item">Item name.</param>
        /// <returns>The value of <paramref name="item"/>, if defined; otherwise <see cref="String.Empty"/>.</returns>
        /// <remarks>If the value isn't a <see cref="string"/> already, this call locks the <see cref="LogFactory"/> for reading the <see cref="LoggingConfiguration.DefaultCultureInfo"/> needed for converting to <see cref="string"/>. </remarks>
        public static string Get(string item)
        {
            return Get(item, null);
        }

        /// <summary>
        /// Gets the current thread MDC named item, as <see cref="string"/>.
        /// </summary>
        /// <param name="item">Item name.</param>
        /// <param name="formatProvider">The <see cref="IFormatProvider"/> to use when converting a value to a <see cref="string"/>.</param>
        /// <returns>The value of <paramref name="item"/>, if defined; otherwise <see cref="String.Empty"/>.</returns>
        /// <remarks>If <paramref name="formatProvider"/> is <c>null</c> and the value isn't a <see cref="string"/> already, this call locks the <see cref="LogFactory"/> for reading the <see cref="LoggingConfiguration.DefaultCultureInfo"/> needed for converting to <see cref="string"/>. </remarks>
        public static string Get(string item, IFormatProvider formatProvider)
        {
            return FormatHelper.ConvertToString(GetObject(item), formatProvider);
        }

        /// <summary>
        /// Gets the current thread MDC named item, as <see cref="object"/>.
        /// </summary>
        /// <param name="item">Item name.</param>
        /// <returns>The value of <paramref name="item"/>, if defined; otherwise <c>null</c>.</returns>
        public static object GetObject(string item)
        {
            object o;

            if (!ThreadDictionary.TryGetValue(item, out o))
                o = null;

            return o;
        }

        /// <summary>
        /// Returns all item names
        /// </summary>
        /// <returns>A set of the names of all items in current thread-MDC.</returns>
        public static ICollection<string> GetNames()
        {
            return ThreadDictionary.Keys;
        }

        /// <summary>
        /// Checks whether the specified item exists in current thread MDC.
        /// </summary>
        /// <param name="item">Item name.</param>
        /// <returns>A boolean indicating whether the specified <paramref name="item"/> exists in current thread MDC.</returns>
        public static bool Contains(string item)
        {
            return ThreadDictionary.ContainsKey(item);
        }

        /// <summary>
        /// Removes the specified <paramref name="item"/> from current thread MDC.
        /// </summary>
        /// <param name="item">Item name.</param>
        public static void Remove(string item)
        {
            ThreadDictionary.Remove(item);
        }

        /// <summary>
        /// Clears the content of current thread MDC.
        /// </summary>
        public static void Clear()
        {
            ThreadDictionary.Clear();
        }
    }
}<|MERGE_RESOLUTION|>--- conflicted
+++ resolved
@@ -30,12 +30,8 @@
 // ARISING IN ANY WAY OUT OF THE USE OF THIS SOFTWARE, EVEN IF ADVISED OF 
 // THE POSSIBILITY OF SUCH DAMAGE.
 // 
-<<<<<<< HEAD
-=======
-
 using System.Linq;
 
->>>>>>> 72bfc708
 namespace NLog
 {
     using System;
