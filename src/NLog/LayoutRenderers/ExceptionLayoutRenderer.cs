--- conflicted
+++ resolved
@@ -53,7 +53,7 @@
         private string format;
         private string innerFormat = string.Empty;
         private readonly Dictionary<ExceptionRenderingFormat, Action<StringBuilder, Exception>> _renderingfunctions;
-
+        
         private static readonly Dictionary<String, ExceptionRenderingFormat> _formatsMapping = new Dictionary<string, ExceptionRenderingFormat>(StringComparer.OrdinalIgnoreCase)
                                                                                                     {
                                                                                                         {"MESSAGE",ExceptionRenderingFormat.Message}, 
@@ -226,7 +226,7 @@
         /// Appends the Message of an Exception to the specified <see cref="StringBuilder" />.
         /// </summary>
         /// <param name="sb">The <see cref="StringBuilder"/> to append the rendered data to.</param>
-        /// <param name="ex">The exception containing the Message to append.</param>        
+        /// <param name="ex">The exception containing the Message to append.</param>
         protected virtual void AppendMessage(StringBuilder sb, Exception ex)
         {
             try
@@ -249,7 +249,7 @@
         /// Appends the method name from Exception's stack trace to the specified <see cref="StringBuilder" />.
         /// </summary>
         /// <param name="sb">The <see cref="StringBuilder"/> to append the rendered data to.</param>
-        /// <param name="ex">The Exception whose method name should be appended.</param>        
+        /// <param name="ex">The Exception whose method name should be appended.</param>
         protected virtual void AppendMethod(StringBuilder sb, Exception ex)
         {
 #if SILVERLIGHT || UWP10
@@ -266,7 +266,7 @@
         /// Appends the stack trace from an Exception to the specified <see cref="StringBuilder" />.
         /// </summary>
         /// <param name="sb">The <see cref="StringBuilder"/> to append the rendered data to.</param>
-        /// <param name="ex">The Exception whose stack trace should be appended.</param>        
+        /// <param name="ex">The Exception whose stack trace should be appended.</param>
         protected virtual void AppendStackTrace(StringBuilder sb, Exception ex)
         {
             sb.Append(ex.StackTrace);
@@ -276,7 +276,7 @@
         /// Appends the result of calling ToString() on an Exception to the specified <see cref="StringBuilder" />.
         /// </summary>
         /// <param name="sb">The <see cref="StringBuilder"/> to append the rendered data to.</param>
-        /// <param name="ex">The Exception whose call to ToString() should be appended.</param>       
+        /// <param name="ex">The Exception whose call to ToString() should be appended.</param>
         protected virtual void AppendToString(StringBuilder sb, Exception ex)
         {
             sb.Append(ex.ToString());
@@ -286,7 +286,7 @@
         /// Appends the type of an Exception to the specified <see cref="StringBuilder" />.
         /// </summary>
         /// <param name="sb">The <see cref="StringBuilder"/> to append the rendered data to.</param>
-        /// <param name="ex">The Exception whose type should be appended.</param>        
+        /// <param name="ex">The Exception whose type should be appended.</param>
         protected virtual void AppendType(StringBuilder sb, Exception ex)
         {
             sb.Append(ex.GetType().FullName);
@@ -337,17 +337,13 @@
                 }
                 else
                 {
-                    InternalLogger.Warn("Unknown exception data target: {0}", s);
+                        InternalLogger.Warn("Unknown exception data target: {0}", s);
                 }
             }
             return formats;
         }
-<<<<<<< HEAD
 
 #if SILVERLIGHT || UWP10
-=======
-#if SILVERLIGHT
->>>>>>> ea70f684
         /// <summary>
         /// Find name of method on stracktrace.
         /// </summary>
