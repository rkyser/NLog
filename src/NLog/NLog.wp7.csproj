﻿<?xml version="1.0" encoding="utf-8"?>
<Project ToolsVersion="4.0" DefaultTargets="Build" xmlns="http://schemas.microsoft.com/developer/msbuild/2003">
  <PropertyGroup>
    <BaseOutputDirectory Condition=" '$(BaseOutputDirectory)' == '' ">$(MSBuildProjectDirectory)\..\..\build\</BaseOutputDirectory>
    <Configuration Condition=" '$(Configuration)' == '' ">Debug</Configuration>
    <Platform Condition=" '$(Platform)' == '' ">AnyCPU</Platform>
    <ProductVersion>10.0.20506</ProductVersion>
    <SchemaVersion>2.0</SchemaVersion>
    <ProjectGuid>{8A0E38D3-6E7E-45B0-A360-218F7E98743D}</ProjectGuid>
    <ProjectTypeGuids>{C089C8C0-30E0-4E22-80C0-CE093F111A43};{fae04ec0-301f-11d3-bf4b-00c04f79efbc}</ProjectTypeGuids>
    <OutputType>Library</OutputType>
    <AppDesignerFolder>Properties</AppDesignerFolder>
    <RootNamespace>NLog</RootNamespace>
    <AssemblyName>NLog</AssemblyName>
    <TargetFrameworkVersion>v4.0</TargetFrameworkVersion>
    <SilverlightVersion>$(TargetFrameworkVersion)</SilverlightVersion>
    <TargetFrameworkProfile>WindowsPhone</TargetFrameworkProfile>
    <TargetFrameworkIdentifier>Silverlight</TargetFrameworkIdentifier>
    <SilverlightApplication>false</SilverlightApplication>
    <SignAssembly>true</SignAssembly>
    <AssemblyOriginatorKeyFile>..\NLog.snk</AssemblyOriginatorKeyFile>
    <ValidateXaml>true</ValidateXaml>
    <ThrowErrorsInValidation>true</ThrowErrorsInValidation>
  </PropertyGroup>
  <PropertyGroup Condition=" '$(Configuration)|$(Platform)' == 'Debug|AnyCPU' ">
    <DebugSymbols>true</DebugSymbols>
    <DebugType>full</DebugType>
    <Optimize>false</Optimize>
    <DefineConstants>DEBUG;TRACE</DefineConstants>
    <NoStdLib>true</NoStdLib>
    <NoConfig>true</NoConfig>
    <ErrorReport>prompt</ErrorReport>
    <WarningLevel>4</WarningLevel>
  </PropertyGroup>
  <PropertyGroup Condition=" '$(Configuration)|$(Platform)' == 'Release|AnyCPU' ">
    <DebugType>pdbonly</DebugType>
    <Optimize>true</Optimize>
    <DefineConstants>TRACE</DefineConstants>
    <NoStdLib>true</NoStdLib>
    <NoConfig>true</NoConfig>
    <ErrorReport>prompt</ErrorReport>
    <WarningLevel>4</WarningLevel>
  </PropertyGroup>
  <PropertyGroup>
    <TargetFrameworkName>Silverlight for Windows Phone 7</TargetFrameworkName>
    <DefineConstants>SILVERLIGHT;WCF_SUPPORTED;WINDOWS_PHONE;WINDOWS_PHONE_7;$(DefineConstants)</DefineConstants>
    <NoStdLib>true</NoStdLib>
    <NoConfig>true</NoConfig>
    <OutputPath>$(BaseOutputDirectory)bin\$(Configuration)\$(TargetFrameworkName)</OutputPath>
    <IntermediateOutputPath>$(BaseOutputDirectory)obj\$(Configuration)\$(TargetFrameworkName)</IntermediateOutputPath>
    <DocumentationFile>$(OutputPath)\NLog.xml</DocumentationFile>
  </PropertyGroup>
  <ItemGroup>
    <Reference Include="System.Runtime.Serialization" />
    <Reference Include="System.Servicemodel" />
    <Reference Include="System.Windows" />
    <Reference Include="system" />
    <Reference Include="System.Core" />
    <Reference Include="System.Xml" />
    <Reference Include="System.Net" />
  </ItemGroup>
  <ItemGroup>
    <Compile Include="Annotations.cs" />
    <Compile Include="Common\AsyncContinuation.cs" />
    <Compile Include="Common\AsyncHelpers.cs" />
    <Compile Include="Common\AsynchronousAction.cs" />
    <Compile Include="Common\AsyncLogEventInfo.cs" />
    <Compile Include="Common\InternalLogger.cs" />
    <Compile Include="Common\LogEventInfoBuffer.cs" />
    <Compile Include="Conditions\ConditionAndExpression.cs" />
    <Compile Include="Conditions\ConditionEvaluationException.cs" />
    <Compile Include="Conditions\ConditionExpression.cs" />
    <Compile Include="Conditions\ConditionLayoutExpression.cs" />
    <Compile Include="Conditions\ConditionLevelExpression.cs" />
    <Compile Include="Conditions\ConditionLiteralExpression.cs" />
    <Compile Include="Conditions\ConditionLoggerNameExpression.cs" />
    <Compile Include="Conditions\ConditionMessageExpression.cs" />
    <Compile Include="Conditions\ConditionMethodAttribute.cs" />
    <Compile Include="Conditions\ConditionMethodExpression.cs" />
    <Compile Include="Conditions\ConditionMethods.cs" />
    <Compile Include="Conditions\ConditionMethodsAttribute.cs" />
    <Compile Include="Conditions\ConditionNotExpression.cs" />
    <Compile Include="Conditions\ConditionOrExpression.cs" />
    <Compile Include="Conditions\ConditionParseException.cs" />
    <Compile Include="Conditions\ConditionParser.cs" />
    <Compile Include="Conditions\ConditionRelationalExpression.cs" />
    <Compile Include="Conditions\ConditionRelationalOperator.cs" />
    <Compile Include="Conditions\ConditionTokenizer.cs" />
    <Compile Include="Conditions\ConditionTokenType.cs" />
    <Compile Include="Config\AdvancedAttribute.cs" />
    <Compile Include="Config\AppDomainFixedOutputAttribute.cs" />
    <Compile Include="Config\ArrayParameterAttribute.cs" />
    <Compile Include="Config\ConfigSectionHandler.cs" />
    <Compile Include="Config\ConfigurationItemCreator.cs" />
    <Compile Include="Config\ConfigurationItemFactory.cs" />
    <Compile Include="Config\DefaultParameterAttribute.cs" />
    <Compile Include="Config\Factory.cs" />
    <Compile Include="Config\IFactory.cs" />
    <Compile Include="Config\IInstallable.cs" />
    <Compile Include="Config\INamedItemFactory.cs" />
    <Compile Include="Config\InstallationContext.cs" />
    <Compile Include="Config\LoggingConfiguration.cs" />
    <Compile Include="Config\LoggingConfigurationChangedEventArgs.cs" />
    <Compile Include="Config\LoggingConfigurationReloadedEventArgs.cs" />
    <Compile Include="Config\LoggingRule.cs" />
    <Compile Include="Config\MethodFactory.cs" />
    <Compile Include="Config\NameBaseAttribute.cs" />
    <Compile Include="Config\NLogConfigurationIgnorePropertyAttribute.cs" />
    <Compile Include="Config\NLogConfigurationItemAttribute.cs" />
    <Compile Include="Config\NLogXmlElement.cs" />
    <Compile Include="Config\RequiredParameterAttribute.cs" />
    <Compile Include="Config\SimpleConfigurator.cs" />
    <Compile Include="Config\StackTraceUsage.cs" />
    <Compile Include="Config\ThreadAgnosticAttribute.cs" />
    <Compile Include="Config\XmlLoggingConfiguration.cs" />
    <Compile Include="Filters\ConditionBasedFilter.cs" />
    <Compile Include="Filters\Filter.cs" />
    <Compile Include="Filters\FilterAttribute.cs" />
    <Compile Include="Filters\FilterResult.cs" />
    <Compile Include="Filters\LayoutBasedFilter.cs" />
    <Compile Include="Filters\WhenContainsFilter.cs" />
    <Compile Include="Filters\WhenEqualFilter.cs" />
    <Compile Include="Filters\WhenNotContainsFilter.cs" />
    <Compile Include="Filters\WhenNotEqualFilter.cs" />
    <Compile Include="Fluent\Log.cs" />
    <Compile Include="Fluent\LogBuilder.cs" />
    <Compile Include="Fluent\LoggerExtensions.cs" />
    <Compile Include="GDC.cs" />
    <Compile Include="GlobalDiagnosticsContext.cs" />
    <Compile Include="GlobalSuppressions.cs" />
    <Compile Include="ILogger.cs" />
    <Compile Include="ILoggerBase.cs" />
    <Compile Include="ILoggerBase-V1.cs" />
    <Compile Include="ILogger-V1.cs" />
    <Compile Include="Internal\AspHelper.cs">
      <ExcludeFromStyleCop>true</ExcludeFromStyleCop>
    </Compile>
    <Compile Include="Internal\ConfigurationManager.cs" />
    <Compile Include="Internal\DictionaryAdapter.cs" />
    <Compile Include="Internal\EnumHelpers.cs" />
    <Compile Include="Internal\EnvironmentHelper.cs" />
    <Compile Include="Internal\ExceptionHelper.cs" />
    <Compile Include="Internal\FactoryHelper.cs" />
    <Compile Include="Internal\Fakeables\AppDomainWrapper.cs" />
    <Compile Include="Internal\Fakeables\IAppDomain.cs" />
    <Compile Include="Internal\FileAppenders\BaseFileAppender.cs" />
    <Compile Include="Internal\FileAppenders\CountingSingleProcessFileAppender.cs" />
    <Compile Include="Internal\FileAppenders\ICreateFileParameters.cs" />
    <Compile Include="Internal\FileAppenders\IFileAppenderFactory.cs" />
    <Compile Include="Internal\FileAppenders\MutexMultiProcessFileAppender.cs" />
    <Compile Include="Internal\FileAppenders\RetryingMultiProcessFileAppender.cs" />
    <Compile Include="Internal\FileAppenders\SingleProcessFileAppender.cs" />
    <Compile Include="Internal\FileAppenders\UnixMultiProcessFileAppender.cs" />
    <Compile Include="Internal\FileInfoHelper.cs" />
    <Compile Include="Internal\IConfigurationManager.cs" />
    <Compile Include="Internal\IRenderable.cs" />
    <Compile Include="Internal\ISmtpClient.cs" />
    <Compile Include="Internal\ISupportsInitialize.cs" />
    <Compile Include="Internal\IUsesStackTrace.cs" />
    <Compile Include="Internal\LocalizableAttribute.cs" />
    <Compile Include="Internal\LoggerConfiguration.cs" />
    <Compile Include="Internal\MultiFileWatcher.cs" />
    <Compile Include="Internal\MySmtpClient.cs" />
    <Compile Include="Internal\NativeMethods.cs">
      <ExcludeFromStyleCop>true</ExcludeFromStyleCop>
    </Compile>
    <Compile Include="Internal\NetworkSenders\HttpNetworkSender.cs" />
    <Compile Include="Internal\NetworkSenders\INetworkSenderFactory.cs" />
    <Compile Include="Internal\NetworkSenders\ISocket.cs" />
    <Compile Include="Internal\NetworkSenders\NetworkSender.cs" />
    <Compile Include="Internal\NetworkSenders\NetworkSenderFactory.cs" />
    <Compile Include="Internal\NetworkSenders\SocketAsyncEventArgs.cs" />
    <Compile Include="Internal\NetworkSenders\SocketError.cs" />
    <Compile Include="Internal\NetworkSenders\SocketProxy.cs" />
    <Compile Include="Internal\NetworkSenders\TcpNetworkSender.cs" />
    <Compile Include="Internal\NetworkSenders\UdpNetworkSender.cs" />
    <Compile Include="Internal\ObjectGraphScanner.cs" />
    <Compile Include="Internal\ParameterUtils.cs" />
    <Compile Include="Internal\PlatformDetector.cs" />
    <Compile Include="Internal\PortableFileInfoHelper.cs" />
    <Compile Include="Internal\PortableThreadIDHelper.cs" />
    <Compile Include="Internal\PropertyHelper.cs" />
    <Compile Include="Internal\ReflectionHelpers.cs" />
    <Compile Include="Internal\RuntimeOS.cs" />
    <Compile Include="Internal\SimpleStringReader.cs" />
    <Compile Include="Internal\SingleCallContinuation.cs" />
    <Compile Include="Internal\SortHelpers.cs" />
    <Compile Include="Internal\StackTraceUsageUtils.cs" />
    <Compile Include="Internal\TargetWithFilterChain.cs" />
    <Compile Include="Internal\ThreadIDHelper.cs" />
    <Compile Include="Internal\ThreadLocalStorageHelper.cs" />
    <Compile Include="Internal\TimeoutContinuation.cs" />
    <Compile Include="Internal\UrlHelper.cs" />
    <Compile Include="Internal\Win32FileInfoHelper.cs" />
    <Compile Include="Internal\Win32FileNativeMethods.cs">
      <ExcludeFromStyleCop>true</ExcludeFromStyleCop>
    </Compile>
    <Compile Include="Internal\Win32ThreadIDHelper.cs" />
    <Compile Include="Internal\XmlHelper.cs" />
    <Compile Include="ISuppress.cs" />
    <Compile Include="LayoutRenderers\AllEventPropertiesLayoutRenderer.cs" />
    <Compile Include="LayoutRenderers\AmbientPropertyAttribute.cs" />
    <Compile Include="LayoutRenderers\AppDomainLayoutRenderer.cs" />
    <Compile Include="LayoutRenderers\AspApplicationValueLayoutRenderer.cs" />
    <Compile Include="LayoutRenderers\AspRequestValueLayoutRenderer.cs" />
    <Compile Include="LayoutRenderers\AspSessionValueLayoutRenderer.cs" />
    <Compile Include="LayoutRenderers\AssemblyVersionLayoutRenderer.cs" />
    <Compile Include="LayoutRenderers\BaseDirLayoutRenderer.cs" />
    <Compile Include="LayoutRenderers\CallSiteLayoutRenderer.cs" />
    <Compile Include="LayoutRenderers\CounterLayoutRenderer.cs" />
    <Compile Include="LayoutRenderers\DateLayoutRenderer.cs" />
    <Compile Include="LayoutRenderers\DocumentUriLayoutRenderer.cs" />
    <Compile Include="LayoutRenderers\EnvironmentLayoutRenderer.cs" />
    <Compile Include="LayoutRenderers\EventContextLayoutRenderer.cs" />
    <Compile Include="LayoutRenderers\EventPropertiesLayoutRenderer.cs" />
    <Compile Include="LayoutRenderers\ExceptionLayoutRenderer.cs" />
    <Compile Include="LayoutRenderers\FileContentsLayoutRenderer.cs" />
    <Compile Include="LayoutRenderers\GarbageCollectorInfoLayoutRenderer.cs" />
    <Compile Include="LayoutRenderers\GarbageCollectorProperty.cs" />
    <Compile Include="LayoutRenderers\GdcLayoutRenderer.cs" />
    <Compile Include="LayoutRenderers\GuidLayoutRenderer.cs" />
    <Compile Include="LayoutRenderers\IdentityLayoutRenderer.cs" />
    <Compile Include="LayoutRenderers\InstallContextLayoutRenderer.cs" />
    <Compile Include="LayoutRenderers\LayoutRenderer.cs" />
    <Compile Include="LayoutRenderers\LayoutRendererAttribute.cs" />
    <Compile Include="LayoutRenderers\LevelLayoutRenderer.cs" />
    <Compile Include="LayoutRenderers\LiteralLayoutRenderer.cs" />
    <Compile Include="LayoutRenderers\Log4JXmlEventLayoutRenderer.cs" />
    <Compile Include="LayoutRenderers\LoggerNameLayoutRenderer.cs" />
    <Compile Include="LayoutRenderers\LongDateLayoutRenderer.cs" />
    <Compile Include="LayoutRenderers\MachineNameLayoutRenderer.cs" />
    <Compile Include="LayoutRenderers\MdcLayoutRenderer.cs" />
    <Compile Include="LayoutRenderers\MessageLayoutRenderer.cs" />
    <Compile Include="LayoutRenderers\NdcLayoutRenderer.cs" />
    <Compile Include="LayoutRenderers\NewLineLayoutRenderer.cs" />
    <Compile Include="LayoutRenderers\NLogDirLayoutRenderer.cs" />
    <Compile Include="LayoutRenderers\PerformanceCounterLayoutRenderer.cs" />
    <Compile Include="LayoutRenderers\ProcessIdLayoutRenderer.cs" />
    <Compile Include="LayoutRenderers\ProcessInfoLayoutRenderer.cs" />
    <Compile Include="LayoutRenderers\ProcessInfoProperty.cs" />
    <Compile Include="LayoutRenderers\ProcessNameLayoutRenderer.cs" />
    <Compile Include="LayoutRenderers\ProcessTimeLayoutRenderer.cs" />
    <Compile Include="LayoutRenderers\QueryPerformanceCounterLayoutRenderer.cs" />
    <Compile Include="LayoutRenderers\RegistryLayoutRenderer.cs" />
    <Compile Include="LayoutRenderers\ShortDateLayoutRenderer.cs" />
    <Compile Include="LayoutRenderers\SilverlightApplicationInfoLayoutRenderer.cs" />
    <Compile Include="LayoutRenderers\SilverlightApplicationInfoOption.cs" />
    <Compile Include="LayoutRenderers\SpecialFolderLayoutRenderer.cs" />
    <Compile Include="LayoutRenderers\StackTraceFormat.cs" />
    <Compile Include="LayoutRenderers\StackTraceLayoutRenderer.cs" />
    <Compile Include="LayoutRenderers\TempDirLayoutRenderer.cs" />
    <Compile Include="LayoutRenderers\ThreadIdLayoutRenderer.cs" />
    <Compile Include="LayoutRenderers\ThreadNameLayoutRenderer.cs" />
    <Compile Include="LayoutRenderers\TicksLayoutRenderer.cs" />
    <Compile Include="LayoutRenderers\TimeLayoutRenderer.cs" />
    <Compile Include="LayoutRenderers\WindowsIdentityLayoutRenderer.cs" />
    <Compile Include="LayoutRenderers\Wrappers\CachedLayoutRendererWrapper.cs" />
    <Compile Include="LayoutRenderers\Wrappers\FileSystemNormalizeLayoutRendererWrapper.cs" />
    <Compile Include="LayoutRenderers\Wrappers\JsonEncodeLayoutRendererWrapper.cs" />
    <Compile Include="LayoutRenderers\Wrappers\LowercaseLayoutRendererWrapper.cs" />
    <Compile Include="LayoutRenderers\Wrappers\OnExceptionLayoutRendererWrapper.cs" />
    <Compile Include="LayoutRenderers\Wrappers\PaddingLayoutRendererWrapper.cs" />
    <Compile Include="LayoutRenderers\Wrappers\ReplaceLayoutRendererWrapper.cs" />
    <Compile Include="LayoutRenderers\Wrappers\Rot13LayoutRendererWrapper.cs" />
    <Compile Include="LayoutRenderers\Wrappers\TrimWhiteSpaceLayoutRendererWrapper.cs" />
    <Compile Include="LayoutRenderers\Wrappers\UppercaseLayoutRendererWrapper.cs" />
    <Compile Include="LayoutRenderers\Wrappers\UrlEncodeLayoutRendererWrapper.cs" />
    <Compile Include="LayoutRenderers\Wrappers\WhenEmptyLayoutRendererWrapper.cs" />
    <Compile Include="LayoutRenderers\Wrappers\WhenLayoutRendererWrapper.cs" />
    <Compile Include="LayoutRenderers\Wrappers\WrapperLayoutRendererBase.cs" />
    <Compile Include="LayoutRenderers\Wrappers\XmlEncodeLayoutRendererWrapper.cs" />
    <Compile Include="Layouts\CsvColumn.cs" />
    <Compile Include="Layouts\CsvColumnDelimiterMode.cs" />
    <Compile Include="Layouts\CsvLayout.cs" />
    <Compile Include="Layouts\CsvQuotingMode.cs" />
    <Compile Include="Layouts\JsonAttribute.cs" />
    <Compile Include="Layouts\JsonLayout.cs" />
    <Compile Include="Layouts\Layout.cs" />
    <Compile Include="Layouts\LayoutAttribute.cs" />
    <Compile Include="Layouts\LayoutParser.cs" />
    <Compile Include="Layouts\LayoutWithHeaderAndFooter.cs" />
    <Compile Include="Layouts\Log4JXmlEventLayout.cs" />
    <Compile Include="Layouts\SimpleLayout.cs" />
    <Compile Include="LogEventInfo.cs" />
    <Compile Include="LogFactory.cs" />
    <Compile Include="LogFactory-T.cs" />
    <Compile Include="Logger.cs" />
<<<<<<< HEAD
    <Compile Include="Logger-Conditional.cs" />
=======
    <Compile Include="Logger1.cs">
      <AutoGen>True</AutoGen>
      <DesignTime>True</DesignTime>
      <DependentUpon>Logger.tt</DependentUpon>
    </Compile>
>>>>>>> 7d908f58
    <Compile Include="LoggerImpl.cs" />
    <Compile Include="Logger-V1Compat.cs">
      <ExcludeFromStyleCop>true</ExcludeFromStyleCop>
    </Compile>
    <Compile Include="LogLevel.cs" />
    <Compile Include="LogManager.cs" />
    <Compile Include="LogMessageGenerator.cs" />
    <Compile Include="LogReceiverService\BaseLogReceiverForwardingService.cs" />
    <Compile Include="LogReceiverService\ILogReceiverClient.cs" />
    <Compile Include="LogReceiverService\ILogReceiverOneWayClient.cs" />
    <Compile Include="LogReceiverService\ILogReceiverOneWayServer.cs" />
    <Compile Include="LogReceiverService\ILogReceiverServer.cs" />
    <Compile Include="LogReceiverService\LogReceiverForwardingService.cs" />
    <Compile Include="LogReceiverService\LogReceiverOneWayForwardingService.cs" />
    <Compile Include="LogReceiverService\LogReceiverServiceConfig.cs" />
    <Compile Include="LogReceiverService\NLogEvent.cs" />
    <Compile Include="LogReceiverService\NLogEvents.cs" />
    <Compile Include="LogReceiverService\SoapLogReceiverClient.cs" />
    <Compile Include="LogReceiverService\StringCollection.cs" />
    <Compile Include="LogReceiverService\WcfLogReceiverClient.cs" />
    <Compile Include="LogReceiverService\WcfLogReceiverClientFacade.cs" />
    <Compile Include="LogReceiverService\WcfLogReceiverOneWayClient.cs" />
    <Compile Include="MappedDiagnosticsContext.cs" />
    <Compile Include="MDC.cs" />
    <Compile Include="NDC.cs" />
    <Compile Include="NestedDiagnosticsContext.cs" />
    <Compile Include="NLogConfigurationException.cs" />
    <Compile Include="NLogRuntimeException.cs" />
    <Compile Include="NLogTraceListener.cs" />
    <Compile Include="Properties\AssemblyInfo.cs" />
    <Compile Include="Targets\ArchiveNumberingMode.cs" />
    <Compile Include="Targets\AspResponseTarget.cs" />
    <Compile Include="Targets\ChainsawTarget.cs" />
    <Compile Include="Targets\ColoredConsoleTarget.cs" />
    <Compile Include="Targets\ConsoleOutputColor.cs" />
    <Compile Include="Targets\ConsoleRowHighlightingRule.cs" />
    <Compile Include="Targets\ConsoleTarget.cs" />
    <Compile Include="Targets\ConsoleWordHighlightingRule.cs" />
    <Compile Include="Targets\DatabaseCommandInfo.cs" />
    <Compile Include="Targets\DatabaseParameterInfo.cs" />
    <Compile Include="Targets\DatabaseTarget.cs" />
    <Compile Include="Targets\DebuggerTarget.cs" />
    <Compile Include="Targets\DebugTarget.cs" />
    <Compile Include="Targets\EventLogTarget.cs" />
    <Compile Include="Targets\FileArchivePeriod.cs" />
    <Compile Include="Targets\FileTarget.cs" />
    <Compile Include="Targets\LineEndingMode.cs" />
    <Compile Include="Targets\LogReceiverWebServiceTarget.cs" />
    <Compile Include="Targets\MailTarget.cs" />
    <Compile Include="Targets\MemoryTarget.cs" />
    <Compile Include="Targets\MethodCallParameter.cs" />
    <Compile Include="Targets\MethodCallTarget.cs" />
    <Compile Include="Targets\MethodCallTargetBase.cs" />
    <Compile Include="Targets\NetworkTarget.cs" />
    <Compile Include="Targets\NetworkTargetOverflowAction.cs" />
    <Compile Include="Targets\NLogViewerParameterInfo.cs" />
    <Compile Include="Targets\NLogViewerTarget.cs" />
    <Compile Include="Targets\NullTarget.cs" />
    <Compile Include="Targets\OutputDebugStringTarget.cs" />
    <Compile Include="Targets\PerformanceCounterTarget.cs" />
    <Compile Include="Targets\RichTextBoxRowColoringRule.cs" />
    <Compile Include="Targets\RichTextBoxWordColoringRule.cs" />
    <Compile Include="Targets\SmtpAuthenticationMode.cs" />
    <Compile Include="Targets\Target.cs" />
    <Compile Include="Targets\TargetAttribute.cs" />
    <Compile Include="Targets\TargetWithLayout.cs" />
    <Compile Include="Targets\TargetWithLayoutHeaderAndFooter.cs" />
    <Compile Include="Targets\TraceTarget.cs" />
    <Compile Include="Targets\WebServiceProtocol.cs" />
    <Compile Include="Targets\WebServiceTarget.cs" />
    <Compile Include="Targets\Win32FileAttributes.cs" />
    <Compile Include="Targets\Wrappers\AsyncRequestQueue-T.cs" />
    <Compile Include="Targets\Wrappers\AsyncTargetWrapper.cs" />
    <Compile Include="Targets\Wrappers\AsyncTargetWrapperOverflowAction.cs" />
    <Compile Include="Targets\Wrappers\AutoFlushTargetWrapper.cs" />
    <Compile Include="Targets\Wrappers\BufferingTargetWrapper.cs" />
    <Compile Include="Targets\Wrappers\CompoundTargetBase.cs" />
    <Compile Include="Targets\Wrappers\FallbackGroupTarget.cs" />
    <Compile Include="Targets\Wrappers\FilteringRule.cs" />
    <Compile Include="Targets\Wrappers\FilteringTargetWrapper.cs" />
    <Compile Include="Targets\Wrappers\ImpersonatingTargetWrapper.cs" />
    <Compile Include="Targets\Wrappers\LogOnProviderType.cs" />
    <Compile Include="Targets\Wrappers\PostFilteringTargetWrapper.cs" />
    <Compile Include="Targets\Wrappers\RandomizeGroupTarget.cs" />
    <Compile Include="Targets\Wrappers\RepeatingTargetWrapper.cs" />
    <Compile Include="Targets\Wrappers\RetryingTargetWrapper.cs" />
    <Compile Include="Targets\Wrappers\RoundRobinGroupTarget.cs" />
    <Compile Include="Targets\Wrappers\SecurityImpersonationLevel.cs" />
    <Compile Include="Targets\Wrappers\SecurityLogOnType.cs" />
    <Compile Include="Targets\Wrappers\SplitGroupTarget.cs" />
    <Compile Include="Targets\Wrappers\WrapperTargetBase.cs" />
    <Compile Include="Time\AccurateLocalTimeSource.cs" />
    <Compile Include="Time\AccurateUtcTimeSource.cs" />
    <Compile Include="Time\CachedTimeSource.cs" />
    <Compile Include="Time\FastLocalTimeSource.cs" />
    <Compile Include="Time\FastUtcTimeSource.cs" />
    <Compile Include="Time\TimeSource.cs" />
    <Compile Include="Time\TimeSourceAttribute.cs" />
  </ItemGroup>
  <ItemGroup />
  <Import Project="$(MSBuildExtensionsPath)\Microsoft\Silverlight for Phone\$(TargetFrameworkVersion)\Microsoft.Silverlight.$(TargetFrameworkProfile).Overrides.targets" />
  <Import Project="$(MSBuildExtensionsPath)\Microsoft\Silverlight for Phone\$(TargetFrameworkVersion)\Microsoft.Silverlight.CSharp.targets" />
  <ProjectExtensions />
  <!-- To modify your build process, add your task inside one of the targets below and uncomment it. 
       Other similar extension points exist, see Microsoft.Common.targets.
  <Target Name="BeforeBuild">
  </Target>
  <Target Name="AfterBuild">
  </Target>
  -->
  <Target Name="BeforeBuild">
    <ItemGroup Condition="Exists('$(BuildInfoFile)')">
      <Compile Include="$(BuildInfoFile)" />
    </ItemGroup>
  </Target>
</Project><|MERGE_RESOLUTION|>--- conflicted
+++ resolved
@@ -285,15 +285,12 @@
     <Compile Include="LogFactory.cs" />
     <Compile Include="LogFactory-T.cs" />
     <Compile Include="Logger.cs" />
-<<<<<<< HEAD
-    <Compile Include="Logger-Conditional.cs" />
-=======
     <Compile Include="Logger1.cs">
       <AutoGen>True</AutoGen>
       <DesignTime>True</DesignTime>
       <DependentUpon>Logger.tt</DependentUpon>
     </Compile>
->>>>>>> 7d908f58
+    <Compile Include="Logger-Conditional.cs" />
     <Compile Include="LoggerImpl.cs" />
     <Compile Include="Logger-V1Compat.cs">
       <ExcludeFromStyleCop>true</ExcludeFromStyleCop>
