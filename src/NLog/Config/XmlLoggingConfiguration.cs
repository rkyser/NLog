--- conflicted
+++ resolved
@@ -515,10 +515,7 @@
             
             logFactory.ThrowExceptions = nlogElement.GetOptionalBooleanAttribute("throwExceptions", logFactory.ThrowExceptions);
             logFactory.ThrowConfigExceptions = nlogElement.GetOptionalBooleanAttribute("throwConfigExceptions", logFactory.ThrowConfigExceptions);
-<<<<<<< HEAD
-#if !UWP10
-=======
->>>>>>> 1714e427
+#if !DOTNET5_4
             InternalLogger.LogToConsole = nlogElement.GetOptionalBooleanAttribute("internalLogToConsole", InternalLogger.LogToConsole);
             InternalLogger.LogToConsoleError = nlogElement.GetOptionalBooleanAttribute("internalLogToConsoleError", InternalLogger.LogToConsoleError);
 #endif
