--- conflicted
+++ resolved
@@ -126,9 +126,6 @@
             get { return factory.ThrowExceptions; }
             set { factory.ThrowExceptions = value; }
         }
-<<<<<<< HEAD
-#if !UWP10
-=======
 
         /// <summary>
         /// Gets or sets a value indicating whether <see cref="NLogConfigurationException"/> should be thrown.
@@ -145,7 +142,8 @@
             set { factory.ThrowConfigExceptions = value; }
         }
 
->>>>>>> 8550aa70
+#if !UWP10
+
         internal static IAppDomain CurrentAppDomain
         {
             get { return currentAppDomain ?? (currentAppDomain = AppDomainWrapper.CurrentDomain); }
