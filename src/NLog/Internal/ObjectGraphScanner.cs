--- conflicted
+++ resolved
@@ -78,12 +78,8 @@
                 return;
             }
 
-<<<<<<< HEAD
-            if (!o.GetType().IsDefined<NLogConfigurationItemAttribute>(true))
-=======
             //cheaper call then getType and isDefined
             if (visitedObjects.Contains(o))
->>>>>>> 705b0b21
             {
                 return;
             }
