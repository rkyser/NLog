--- conflicted
+++ resolved
@@ -106,15 +106,8 @@
         /// <summary>
         /// Gets the file info.
         /// </summary>
-<<<<<<< HEAD
-        /// <param name="lastWriteTime">The last file write time. The value must be of UTC kind.</param>
-        /// <param name="fileLength">Length of the file.</param>
-        /// <returns>True if the operation succeeded, false otherwise.</returns>
-        public abstract bool GetFileInfo(out DateTime lastWriteTime, out long fileLength);
-=======
         /// <returns>The file characteristics, if the file information was retrieved successfully, otherwise null.</returns>
         public abstract FileCharacteristics GetFileCharacteristics();
->>>>>>> ec637148
 
         /// <summary>
         /// Performs application-defined tasks associated with freeing, releasing, or resetting unmanaged resources.
@@ -136,7 +129,7 @@
                 this.Close();
             }
         }
-        
+
         /// <summary>
         /// Creates the file stream.
         /// </summary>
@@ -146,7 +139,7 @@
         {
             int currentDelay = this.CreateFileParameters.ConcurrentWriteAttemptDelay;
 
-			InternalLogger.Trace("Opening {0} with allowFileSharedWriting={1}", this.FileName, allowFileSharedWriting);
+            InternalLogger.Trace("Opening {0} with allowFileSharedWriting={1}", this.FileName, allowFileSharedWriting);
             for (int i = 0; i < this.CreateFileParameters.ConcurrentWriteAttempts; ++i)
             {
                 try
@@ -245,21 +238,15 @@
             {
                 fileShare = FileShare.ReadWrite;
             }
-#if !UWP10
 
             if (this.CreateFileParameters.EnableFileDelete && PlatformDetector.CurrentOS != RuntimeOS.Windows)
             {
                 fileShare |= FileShare.Delete;
             }
-<<<<<<< HEAD
-#endif
-#if !SILVERLIGHT && !MONO && !__IOS__ && !__ANDROID__ && !UWP10
-=======
 
             UpdateCreationTime();
 
 #if !SILVERLIGHT && !MONO && !__IOS__ && !__ANDROID__
->>>>>>> ec637148
             try
             {
                 if (!this.CreateFileParameters.ForceManaged && PlatformDetector.IsDesktopWin32)
@@ -270,14 +257,14 @@
             catch (SecurityException)
             {
                 InternalLogger.Debug("Could not use native Windows create file, falling back to managed filestream");
-            } 
+            }
 #endif
 
             return new FileStream(
-                this.FileName, 
-                FileMode.Append, 
-                FileAccess.Write, 
-                fileShare, 
+                this.FileName,
+                FileMode.Append,
+                FileAccess.Write,
+                fileShare,
                 this.CreateFileParameters.BufferSize);
         }
 
