--- conflicted
+++ resolved
@@ -1,131 +1,113 @@
-// 
-// Copyright (c) 2004-2010 Jaroslaw Kowalski <jaak@jkowalski.net>
-// 
-// All rights reserved.
-// 
-// Redistribution and use in source and binary forms, with or without 
-// modification, are permitted provided that the following conditions 
-// are met:
-// 
-// * Redistributions of source code must retain the above copyright notice, 
-//   this list of conditions and the following disclaimer. 
-// 
-// * Redistributions in binary form must reproduce the above copyright notice,
-//   this list of conditions and the following disclaimer in the documentation
-//   and/or other materials provided with the distribution. 
-// 
-// * Neither the name of Jaroslaw Kowalski nor the names of its 
-//   contributors may be used to endorse or promote products derived from this
-//   software without specific prior written permission. 
-// 
-// THIS SOFTWARE IS PROVIDED BY THE COPYRIGHT HOLDERS AND CONTRIBUTORS "AS IS"
-// AND ANY EXPRESS OR IMPLIED WARRANTIES, INCLUDING, BUT NOT LIMITED TO, THE 
-// IMPLIED WARRANTIES OF MERCHANTABILITY AND FITNESS FOR A PARTICULAR PURPOSE 
-// ARE DISCLAIMED. IN NO EVENT SHALL THE COPYRIGHT OWNER OR CONTRIBUTORS BE 
-// LIABLE FOR ANY DIRECT, INDIRECT, INCIDENTAL, SPECIAL, EXEMPLARY, OR 
-// CONSEQUENTIAL DAMAGES (INCLUDING, BUT NOT LIMITED TO, PROCUREMENT OF
-// SUBSTITUTE GOODS OR SERVICES; LOSS OF USE, DATA, OR PROFITS; OR BUSINESS 
-// INTERRUPTION) HOWEVER CAUSED AND ON ANY THEORY OF LIABILITY, WHETHER IN 
-// CONTRACT, STRICT LIABILITY, OR TORT (INCLUDING NEGLIGENCE OR OTHERWISE) 
-// ARISING IN ANY WAY OUT OF THE USE OF THIS SOFTWARE, EVEN IF ADVISED OF 
-// THE POSSIBILITY OF SUCH DAMAGE.
-// 
-
-namespace NLog.Targets
-{
-    using System;
-    using System.Globalization;
-    using NLog.Config;
-    using NLog.Layouts;
-
-    /// <summary>
-    /// A parameter to MethodCall.
-    /// </summary>
-    public class MethodCallParameter : INLogConfigurationItem
-    {
-        /// <summary>
-        /// Initializes a new instance of the <see cref="MethodCallParameter" /> class.
-        /// </summary>
-        public MethodCallParameter()
-        {
-            this.Type = typeof(string);
-        }
-
-        /// <summary>
-        /// Initializes a new instance of the <see cref="MethodCallParameter" /> class.
-        /// </summary>
-        /// <param name="layout">The layout to use for parameter value.</param>
-        public MethodCallParameter(Layout layout)
-        {
-            this.Type = typeof(string);
-            this.Layout = layout;
-        }
-
-        /// <summary>
-        /// Initializes a new instance of the <see cref="MethodCallParameter" /> class.
-        /// </summary>
-        /// <param name="parameterName">Name of the parameter.</param>
-        /// <param name="layout">The layout.</param>
-        public MethodCallParameter(string parameterName, Layout layout)
-        {
-            this.Type = typeof(string);
-            this.Name = parameterName;
-            this.Layout = layout;
-        }
-
-        /// <summary>
-        /// Initializes a new instance of the <see cref="MethodCallParameter" /> class.
-        /// </summary>
-        /// <param name="name">The name of the parameter.</param>
-        /// <param name="layout">The layout.</param>
-        /// <param name="type">The type of the parameter.</param>
-        public MethodCallParameter(string name, Layout layout, Type type)
-        {
-            this.Type = type;
-            this.Name = name;
-            this.Layout = layout;
-        }
-
-        /// <summary>
-        /// Gets or sets the name of the parameter.
-        /// </summary>
-        /// <docgen category='Parameter Options' order='10' />
-        public string Name { get; set; }
-
-        /// <summary>
-        /// Gets or sets the type of the parameter.
-        /// </summary>
-        /// <docgen category='Parameter Options' order='10' />
-        public Type Type { get; set; }
-
-        /// <summary>
-        /// Gets or sets the layout that should be use to calcuate the value for the parameter.
-        /// </summary>
-        /// <docgen category='Parameter Options' order='10' />
-        [RequiredParameter]
-<<<<<<< HEAD
-        [AcceptsLayout]
-        public string Layout
-        {
-            get { return _compiledlayout.Text; }
-            set { _compiledlayout = new Layout(value); }
-        }
-
-        /// <summary>
-        /// The compiled layout that should be use to calcuate the value for the parameter.
-        /// </summary>
-        public Layout CompiledLayout
-        {
-            get { return _compiledlayout; }
-            set { _compiledlayout = value; }
-        }
-=======
-        public Layout Layout { get; set; }
->>>>>>> a7083243
-
-        internal object GetValue(LogEventInfo logEvent)
-        {
-            return Convert.ChangeType(this.Layout.GetFormattedMessage(logEvent), this.Type, CultureInfo.InvariantCulture);
-        }
-    }
-}
+// 
+// Copyright (c) 2004-2010 Jaroslaw Kowalski <jaak@jkowalski.net>
+// 
+// All rights reserved.
+// 
+// Redistribution and use in source and binary forms, with or without 
+// modification, are permitted provided that the following conditions 
+// are met:
+// 
+// * Redistributions of source code must retain the above copyright notice, 
+//   this list of conditions and the following disclaimer. 
+// 
+// * Redistributions in binary form must reproduce the above copyright notice,
+//   this list of conditions and the following disclaimer in the documentation
+//   and/or other materials provided with the distribution. 
+// 
+// * Neither the name of Jaroslaw Kowalski nor the names of its 
+//   contributors may be used to endorse or promote products derived from this
+//   software without specific prior written permission. 
+// 
+// THIS SOFTWARE IS PROVIDED BY THE COPYRIGHT HOLDERS AND CONTRIBUTORS "AS IS"
+// AND ANY EXPRESS OR IMPLIED WARRANTIES, INCLUDING, BUT NOT LIMITED TO, THE 
+// IMPLIED WARRANTIES OF MERCHANTABILITY AND FITNESS FOR A PARTICULAR PURPOSE 
+// ARE DISCLAIMED. IN NO EVENT SHALL THE COPYRIGHT OWNER OR CONTRIBUTORS BE 
+// LIABLE FOR ANY DIRECT, INDIRECT, INCIDENTAL, SPECIAL, EXEMPLARY, OR 
+// CONSEQUENTIAL DAMAGES (INCLUDING, BUT NOT LIMITED TO, PROCUREMENT OF
+// SUBSTITUTE GOODS OR SERVICES; LOSS OF USE, DATA, OR PROFITS; OR BUSINESS 
+// INTERRUPTION) HOWEVER CAUSED AND ON ANY THEORY OF LIABILITY, WHETHER IN 
+// CONTRACT, STRICT LIABILITY, OR TORT (INCLUDING NEGLIGENCE OR OTHERWISE) 
+// ARISING IN ANY WAY OUT OF THE USE OF THIS SOFTWARE, EVEN IF ADVISED OF 
+// THE POSSIBILITY OF SUCH DAMAGE.
+// 
+
+namespace NLog.Targets
+{
+    using System;
+    using System.Globalization;
+    using NLog.Config;
+    using NLog.Layouts;
+
+    /// <summary>
+    /// A parameter to MethodCall.
+    /// </summary>
+    public class MethodCallParameter : INLogConfigurationItem
+    {
+        /// <summary>
+        /// Initializes a new instance of the <see cref="MethodCallParameter" /> class.
+        /// </summary>
+        public MethodCallParameter()
+        {
+            this.Type = typeof(string);
+        }
+
+        /// <summary>
+        /// Initializes a new instance of the <see cref="MethodCallParameter" /> class.
+        /// </summary>
+        /// <param name="layout">The layout to use for parameter value.</param>
+        public MethodCallParameter(Layout layout)
+        {
+            this.Type = typeof(string);
+            this.Layout = layout;
+        }
+
+        /// <summary>
+        /// Initializes a new instance of the <see cref="MethodCallParameter" /> class.
+        /// </summary>
+        /// <param name="parameterName">Name of the parameter.</param>
+        /// <param name="layout">The layout.</param>
+        public MethodCallParameter(string parameterName, Layout layout)
+        {
+            this.Type = typeof(string);
+            this.Name = parameterName;
+            this.Layout = layout;
+        }
+
+        /// <summary>
+        /// Initializes a new instance of the <see cref="MethodCallParameter" /> class.
+        /// </summary>
+        /// <param name="name">The name of the parameter.</param>
+        /// <param name="layout">The layout.</param>
+        /// <param name="type">The type of the parameter.</param>
+        public MethodCallParameter(string name, Layout layout, Type type)
+        {
+            this.Type = type;
+            this.Name = name;
+            this.Layout = layout;
+        }
+
+        /// <summary>
+        /// Gets or sets the name of the parameter.
+        /// </summary>
+        /// <docgen category='Parameter Options' order='10' />
+        public string Name { get; set; }
+
+        /// <summary>
+        /// Gets or sets the type of the parameter.
+        /// </summary>
+        /// <docgen category='Parameter Options' order='10' />
+        public Type Type { get; set; }
+
+        /// <summary>
+        /// Gets or sets the layout that should be use to calcuate the value for the parameter.
+        /// </summary>
+        /// <docgen category='Parameter Options' order='10' />
+        [RequiredParameter]
+        public Layout Layout { get; set; }
+
+        internal object GetValue(LogEventInfo logEvent)
+        {
+            return Convert.ChangeType(this.Layout.GetFormattedMessage(logEvent), this.Type, CultureInfo.InvariantCulture);
+        }
+    }
+}