// 
// Copyright (c) 2004-2016 Jaroslaw Kowalski <jaak@jkowalski.net>, Kim Christensen, Julian Verdurmen
// 
// All rights reserved.
// 
// Redistribution and use in source and binary forms, with or without 
// modification, are permitted provided that the following conditions 
// are met:
// 
// * Redistributions of source code must retain the above copyright notice, 
//   this list of conditions and the following disclaimer. 
// 
// * Redistributions in binary form must reproduce the above copyright notice,
//   this list of conditions and the following disclaimer in the documentation
//   and/or other materials provided with the distribution. 
// 
// * Neither the name of Jaroslaw Kowalski nor the names of its 
//   contributors may be used to endorse or promote products derived from this
//   software without specific prior written permission. 
// 
// THIS SOFTWARE IS PROVIDED BY THE COPYRIGHT HOLDERS AND CONTRIBUTORS "AS IS"
// AND ANY EXPRESS OR IMPLIED WARRANTIES, INCLUDING, BUT NOT LIMITED TO, THE 
// IMPLIED WARRANTIES OF MERCHANTABILITY AND FITNESS FOR A PARTICULAR PURPOSE 
// ARE DISCLAIMED. IN NO EVENT SHALL THE COPYRIGHT OWNER OR CONTRIBUTORS BE 
// LIABLE FOR ANY DIRECT, INDIRECT, INCIDENTAL, SPECIAL, EXEMPLARY, OR 
// CONSEQUENTIAL DAMAGES (INCLUDING, BUT NOT LIMITED TO, PROCUREMENT OF
// SUBSTITUTE GOODS OR SERVICES; LOSS OF USE, DATA, OR PROFITS; OR BUSINESS 
// INTERRUPTION) HOWEVER CAUSED AND ON ANY THEORY OF LIABILITY, WHETHER IN 
// CONTRACT, STRICT LIABILITY, OR TORT (INCLUDING NEGLIGENCE OR OTHERWISE) 
// ARISING IN ANY WAY OUT OF THE USE OF THIS SOFTWARE, EVEN IF ADVISED OF 
// THE POSSIBILITY OF SUCH DAMAGE.
// 

namespace NLog.Targets
{
    using System;
    using System.Collections.Generic;
    using System.ComponentModel;
    using System.Globalization;
    using System.IO;
#if !SILVERLIGHT
    using System.IO.Compression;
#endif
    using System.Linq;
    using System.Text;
    using System.Threading;
    using Common;
    using Config;
    using Internal;
    using Internal.FileAppenders;
    using Layouts;
    using Time;

    /// <summary>
    /// Writes log messages to one or more files.
    /// </summary>
    /// <seealso href="https://github.com/nlog/nlog/wiki/File-target">Documentation on NLog Wiki</seealso>
    [Target("File")]
    public class FileTarget : TargetWithLayoutHeaderAndFooter, ICreateFileParameters
    {
        /// <summary>
        /// Default clean up period of the initilized files. When a file exceeds the clean up period is removed from the list.
        /// </summary>
        /// <remarks>Clean up period is defined in days.</remarks>
        private const int InitializedFilesCleanupPeriod = 2;

        /// <summary>
        /// The maximum number of initialised files at any one time. Once this number is exceeded clean up procedures
        /// are initiated to reduce the number of initialised files.
        /// </summary>
        private const int InitializedFilesCounterMax = 100;

        /// <summary>
        /// This value disables file archiving based on the size. 
        /// </summary>
        private const int ArchiveAboveSizeDisabled = -1;

        /// <summary>
        /// Cached directory separator char array to avoid memory allocation on each method call.
        /// </summary>
        private readonly static char[] DirectorySeparatorChars = new[] { Path.DirectorySeparatorChar, Path.AltDirectorySeparatorChar };

#if !SILVERLIGHT

        /// <summary>
        /// Cached invalid filenames char array to avoid memory allocation everytime Path.GetInvalidFileNameChars() is called.
        /// </summary>
        private readonly static char[] InvalidFileNameChars = Path.GetInvalidFileNameChars();

#endif 
        /// <summary>
        /// Holds the initialised files each given time by the <see cref="FileTarget"/> instance. Against each file, the last write time is stored. 
        /// </summary>
        /// <remarks>Last write time is store in local time (no UTC).</remarks>
        private readonly Dictionary<string, DateTime> initializedFiles = new Dictionary<string, DateTime>();

        private LineEndingMode lineEndingMode = LineEndingMode.Default;

        /// <summary>
        /// Factory used to create the file appenders in the <see cref="FileTarget"/> instance. 
        /// </summary>
        /// <remarks>File appenders are stored in an instance of <see cref="FileAppenderCache"/>.</remarks>
        private IFileAppenderFactory appenderFactory;

        /// <summary>
        /// List of the associated file appenders with the <see cref="FileTarget"/> instance.
        /// </summary>
        private FileAppenderCache fileAppenderCache;

        private Timer autoClosingTimer;

        private Thread appenderInvalidatorThread = null;

        /// <summary>
        /// The number of initialised files at any one time.
        /// </summary>
        private int initializedFilesCounter;

        /// <summary>
        /// The maximum number of archive files that should be kept.
        /// </summary>
        private int maxArchiveFiles;

        private readonly DynamicFileArchive fileArchive;

        /// <summary>
        /// It holds the file names of existing archives in order for the oldest archives to be removed when the list of
        /// filenames becomes too long.
        /// </summary>
        private Queue<string> previousFileNames;

        /// <summary>
        /// The filename as target
        /// </summary>
        private Layout fileName;

        /// <summary>
        /// The archive file name as target
        /// </summary>
        private Layout archiveFileName;

        private FileArchivePeriod archiveEvery;
        private long archiveAboveSize;

        private bool enableArchiveFileCompression;

        /// <summary>
        /// The filename if <see cref="FileName"/> is a fixed string
        /// </summary>
        private string cachedCleanedFileNamed;

        /// <summary>
        /// The date of the previous log event.
        /// </summary>
        private DateTime? previousLogEventTimestamp;

        /// <summary>
        /// The file name of the previous log event.
        /// </summary>
        private string previousLogFileName;

        private bool concurrentWrites;
        private bool keepFileOpen;

        /// <summary>
        /// Initializes a new instance of the <see cref="FileTarget" /> class.
        /// </summary>
        /// <remarks>
        /// The default value of the layout is: <code>${longdate}|${level:uppercase=true}|${logger}|${message}</code>
        /// </remarks>
        public FileTarget()
        {
            this.ArchiveNumbering = ArchiveNumberingMode.Sequence;
            this.maxArchiveFiles = 0;
            this.ConcurrentWriteAttemptDelay = 1;
            this.ArchiveEvery = FileArchivePeriod.None;
            this.ArchiveAboveSize = FileTarget.ArchiveAboveSizeDisabled;
            this.ConcurrentWriteAttempts = 10;
            this.ConcurrentWrites = true;
#if SILVERLIGHT
            this.Encoding = Encoding.UTF8;
#else
            this.Encoding = Encoding.Default;
#endif
            this.BufferSize = 32768;
            this.AutoFlush = true;
#if !SILVERLIGHT
            this.FileAttributes = Win32FileAttributes.Normal;
#endif
            this.LineEnding = LineEndingMode.Default;
            this.EnableFileDelete = true;
            this.OpenFileCacheTimeout = -1;
            this.OpenFileCacheSize = 5;
            this.CreateDirs = true;
            this.fileArchive = new DynamicFileArchive(this, MaxArchiveFiles);
            this.ForceManaged = false;
            this.ArchiveDateFormat = string.Empty;

            this.maxLogFilenames = 20;
            this.previousFileNames = new Queue<string>(this.maxLogFilenames);
            this.fileAppenderCache = FileAppenderCache.Empty;
            this.CleanupFileName = true;
        }

#if NET4_5
        static FileTarget()
        {
            FileCompressor = new ZipArchiveFileCompressor();
        }
#endif

        /// <summary>
        /// Initializes a new instance of the <see cref="FileTarget" /> class.
        /// </summary>
        /// <remarks>
        /// The default value of the layout is: <code>${longdate}|${level:uppercase=true}|${logger}|${message}</code>
        /// </remarks>
        /// <param name="name">Name of the target.</param>
        public FileTarget(string name) : this()
        {
            this.Name = name;
        }

        /// <summary>
        /// Gets or sets the name of the file to write to.
        /// </summary>
        /// <remarks>
        /// This FileName string is a layout which may include instances of layout renderers.
        /// This lets you use a single target to write to multiple files.
        /// </remarks>
        /// <example>
        /// The following value makes NLog write logging events to files based on the log level in the directory where
        /// the application runs.
        /// <code>${basedir}/${level}.log</code>
        /// All <c>Debug</c> messages will go to <c>Debug.log</c>, all <c>Info</c> messages will go to <c>Info.log</c> and so on.
        /// You can combine as many of the layout renderers as you want to produce an arbitrary log file name.
        /// </example>
        /// <docgen category='Output Options' order='1' />
        [RequiredParameter]
        public Layout FileName
        {
            get { return fileName; }
            set
            {

                fileName = value;

                if (IsInitialized)
                {
                    SetCachedCleanedFileNamed(value);

                    //don't call before initialized because this could lead to stackoverflows.
                    RefreshFileArchive();
                    RefreshArchiveFilePatternToWatch();
                }
            }
        }

        private void SetCachedCleanedFileNamed(Layout value)
        {
            var simpleLayout = value as SimpleLayout;
            if (simpleLayout != null && simpleLayout.IsFixedText)
            {
                cachedCleanedFileNamed = CleanupInvalidFileNameChars(simpleLayout.FixedText);
            }
            else
            {
                //clear cache
                cachedCleanedFileNamed = null;
            }

            fileName = value;

            if (IsInitialized)
            {
                RefreshFileArchive();
                RefreshArchiveFilePatternToWatch();
            }
        }

        /// <summary>
        /// Cleanup invalid values in a filename, e.g. slashes in a filename. If set to <c>true</c>, this can impact the performance of massive writes. 
        /// If set to <c>false</c>, nothing gets written when the filename is wrong.
        /// </summary>
        [DefaultValue(true)]
        public bool CleanupFileName { get; set; }

        /// <summary>
        /// Gets or sets a value indicating whether to create directories if they do not exist.
        /// </summary>
        /// <remarks>
        /// Setting this to false may improve performance a bit, but you'll receive an error
        /// when attempting to write to a directory that's not present.
        /// </remarks>
        /// <docgen category='Output Options' order='10' />
        [DefaultValue(true)]
        [Advanced]
        public bool CreateDirs { get; set; }

        /// <summary>
        /// Gets or sets a value indicating whether to delete old log file on startup.
        /// </summary>
        /// <remarks>
        /// This option works only when the "FileName" parameter denotes a single file.
        /// </remarks>
        /// <docgen category='Output Options' order='10' />
        [DefaultValue(false)]
        public bool DeleteOldFileOnStartup { get; set; }

        /// <summary>
        /// Gets or sets a value indicating whether to replace file contents on each write instead of appending log message at the end.
        /// </summary>
        /// <docgen category='Output Options' order='10' />
        [DefaultValue(false)]
        [Advanced]
        public bool ReplaceFileContentsOnEachWrite { get; set; }

        /// <summary>
        /// Gets or sets a value indicating whether to keep log file open instead of opening and closing it on each logging event.
        /// </summary>
        /// <remarks>
        /// Setting this property to <c>True</c> helps improve performance.
        /// </remarks>
        /// <docgen category='Performance Tuning Options' order='10' />
        [DefaultValue(false)]
        public bool KeepFileOpen
        {
            get { return keepFileOpen; }
            set
            {
                keepFileOpen = value;
                if (IsInitialized)
                {
                    RefreshArchiveFilePatternToWatch();
                }
            }
        }

        /// <summary>
        /// Gets or sets the maximum number of log filenames that should be stored as existing.
        /// </summary>
        /// <remarks>
        /// The bigger this number is the longer it will take to write each log record. The smaller the number is
        /// the higher the chance that the clean function will be run when no new files have been opened.
        /// </remarks>
        /// <docgen category='Performance Tuning Options' order='10' />
        [DefaultValue(20)] //NLog5: todo rename correct for text case
        public int maxLogFilenames { get; set; }

        /// <summary>
        /// Gets or sets a value indicating whether to enable log file(s) to be deleted.
        /// </summary>
        /// <docgen category='Output Options' order='10' />
        [DefaultValue(true)]
        public bool EnableFileDelete { get; set; }

#if !SILVERLIGHT
        /// <summary>
        /// Gets or sets the file attributes (Windows only).
        /// </summary>
        /// <docgen category='Output Options' order='10' />
        [Advanced]
        public Win32FileAttributes FileAttributes { get; set; }
#endif

        /// <summary>
        /// Gets or sets the line ending mode.
        /// </summary>
        /// <docgen category='Layout Options' order='10' />
        [Advanced]
        public LineEndingMode LineEnding
        {
            get
            {
                return this.lineEndingMode;
            }

            set
            {
                this.lineEndingMode = value;
            }
        }

        /// <summary>
        /// Gets or sets a value indicating whether to automatically flush the file buffers after each log message.
        /// </summary>
        /// <docgen category='Performance Tuning Options' order='10' />
        [DefaultValue(true)]
        public bool AutoFlush { get; set; }

        /// <summary>
        /// Gets or sets the number of files to be kept open. Setting this to a higher value may improve performance
        /// in a situation where a single File target is writing to many files
        /// (such as splitting by level or by logger).
        /// </summary>
        /// <remarks>
        /// The files are managed on a LRU (least recently used) basis, which flushes
        /// the files that have not been used for the longest period of time should the
        /// cache become full. As a rule of thumb, you shouldn't set this parameter to 
        /// a very high value. A number like 10-15 shouldn't be exceeded, because you'd
        /// be keeping a large number of files open which consumes system resources.
        /// </remarks>
        /// <docgen category='Performance Tuning Options' order='10' />
        [DefaultValue(5)]
        [Advanced]
        public int OpenFileCacheSize { get; set; }

        /// <summary>
        /// Gets or sets the maximum number of seconds that files are kept open. If this number is negative the files are 
        /// not automatically closed after a period of inactivity.
        /// </summary>
        /// <docgen category='Performance Tuning Options' order='10' />
        [DefaultValue(-1)]
        [Advanced]
        public int OpenFileCacheTimeout { get; set; }

        /// <summary>
        /// Gets or sets the log file buffer size in bytes.
        /// </summary>
        /// <docgen category='Performance Tuning Options' order='10' />
        [DefaultValue(32768)]
        public int BufferSize { get; set; }

        /// <summary>
        /// Gets or sets the file encoding.
        /// </summary>
        /// <docgen category='Layout Options' order='10' />
        public Encoding Encoding { get; set; }

        /// <summary>
        /// Gets or sets a value indicating whether concurrent writes to the log file by multiple processes on the same host.
        /// </summary>
        /// <remarks>
        /// This makes multi-process logging possible. NLog uses a special technique
        /// that lets it keep the files open for writing.
        /// </remarks>
        /// <docgen category='Performance Tuning Options' order='10' />
        [DefaultValue(true)]
        public bool ConcurrentWrites
        {
            get { return concurrentWrites; }
            set
            {
                concurrentWrites = value;
                if (IsInitialized)
                {
                    RefreshArchiveFilePatternToWatch();
                }
            }
        }

        /// <summary>
        /// Gets or sets a value indicating whether concurrent writes to the log file by multiple processes on different network hosts.
        /// </summary>
        /// <remarks>
        /// This effectively prevents files from being kept open.
        /// </remarks>
        /// <docgen category='Performance Tuning Options' order='10' />
        [DefaultValue(false)]
        public bool NetworkWrites { get; set; }

        /// <summary>
        /// Gets or sets the number of times the write is appended on the file before NLog
        /// discards the log message.
        /// </summary>
        /// <docgen category='Performance Tuning Options' order='10' />
        [DefaultValue(10)]
        [Advanced]
        public int ConcurrentWriteAttempts { get; set; }

        /// <summary>
        /// Gets or sets the delay in milliseconds to wait before attempting to write to the file again.
        /// </summary>
        /// <remarks>
        /// The actual delay is a random value between 0 and the value specified
        /// in this parameter. On each failed attempt the delay base is doubled
        /// up to <see cref="ConcurrentWriteAttempts" /> times.
        /// </remarks>
        /// <example>
        /// Assuming that ConcurrentWriteAttemptDelay is 10 the time to wait will be:<p/>
        /// a random value between 0 and 10 milliseconds - 1st attempt<br/>
        /// a random value between 0 and 20 milliseconds - 2nd attempt<br/>
        /// a random value between 0 and 40 milliseconds - 3rd attempt<br/>
        /// a random value between 0 and 80 milliseconds - 4th attempt<br/>
        /// ...<p/>
        /// and so on.
        /// </example>
        /// <docgen category='Performance Tuning Options' order='10' />
        [DefaultValue(1)]
        [Advanced]
        public int ConcurrentWriteAttemptDelay { get; set; }

        /// <summary>
        /// Gets or sets a value indicating whether to archive old log file on startup.
        /// </summary>
        /// <remarks>
        /// This option works only when the "FileName" parameter denotes a single file.
        /// After archiving the old file, the current log file will be empty.
        /// </remarks>
        /// <docgen category='Output Options' order='10' />
        [DefaultValue(false)]
        public bool ArchiveOldFileOnStartup { get; set; }

        /// <summary>
        /// Gets or sets a value specifying the date format to use when archiving files.
        /// </summary>
        /// <remarks>
        /// This option works only when the "ArchiveNumbering" parameter is set either to Date or DateAndSequence.
        /// </remarks>
        /// <docgen category='Output Options' order='10' />
        [DefaultValue("")]
        public string ArchiveDateFormat { get; set; }

        /// <summary>
        /// Gets or sets the size in bytes above which log files will be automatically archived.
        /// 
        /// Warning: combining this with <see cref="ArchiveNumberingMode.Date"/> isn't supported. We cannot create multiple archive files, if they should have the same name.
        /// Choose:  <see cref="ArchiveNumberingMode.DateAndSequence"/> 
        /// </summary>
        /// <remarks>
        /// Caution: Enabling this option can considerably slow down your file 
        /// logging in multi-process scenarios. If only one process is going to
        /// be writing to the file, consider setting <c>ConcurrentWrites</c>
        /// to <c>false</c> for maximum performance.
        /// </remarks>
        /// <docgen category='Archival Options' order='10' />
        public long ArchiveAboveSize
        {
            get { return archiveAboveSize; }
            set
            {
                archiveAboveSize = value;
                if (IsInitialized)
                {
                    RefreshArchiveFilePatternToWatch();
                }
            }
        }

        /// <summary>
        /// Gets or sets a value indicating whether to automatically archive log files every time the specified time passes.
        /// </summary>
        /// <remarks>
        /// Files are moved to the archive as part of the write operation if the current period of time changes. For example
        /// if the current <c>hour</c> changes from 10 to 11, the first write that will occur
        /// on or after 11:00 will trigger the archiving.
        /// <p>
        /// Caution: Enabling this option can considerably slow down your file 
        /// logging in multi-process scenarios. If only one process is going to
        /// be writing to the file, consider setting <c>ConcurrentWrites</c>
        /// to <c>false</c> for maximum performance.
        /// </p>
        /// </remarks>
        /// <docgen category='Archival Options' order='10' />
        public FileArchivePeriod ArchiveEvery
        {
            get { return archiveEvery; }
            set
            {
                archiveEvery = value;
                if (IsInitialized)
                {
                    RefreshArchiveFilePatternToWatch();
                }
            }
        }

        /// <summary>
        /// Gets or sets the name of the file to be used for an archive.
        /// </summary>
        /// <remarks>
        /// It may contain a special placeholder {#####}
        /// that will be replaced with a sequence of numbers depending on 
        /// the archiving strategy. The number of hash characters used determines
        /// the number of numerical digits to be used for numbering files.
        /// </remarks>
        /// <docgen category='Archival Options' order='10' />
        public Layout ArchiveFileName
        {
            get { return archiveFileName; }
            set
            {
                archiveFileName = value;
                if (IsInitialized)
                {
                    //don't call before initialized because this could lead to stackoverflows.
                    RefreshFileArchive();
                    RefreshArchiveFilePatternToWatch();
                }
            }
        }

        /// <summary>
        /// Gets or sets the maximum number of archive files that should be kept.
        /// </summary>
        /// <docgen category='Archival Options' order='10' />
        [DefaultValue(0)]
        public int MaxArchiveFiles
        {
            get
            {
                return maxArchiveFiles;
            }
            set
            {
                maxArchiveFiles = value;
                fileArchive.MaxArchiveFileToKeep = value;
            }
        }

        /// <summary>
        /// Gets or sets the way file archives are numbered. 
        /// </summary>
        /// <docgen category='Archival Options' order='10' />
        public ArchiveNumberingMode ArchiveNumbering { get; set; }

        /// <summary>
        /// Used to compress log files during archiving.
        /// This may be used to provide your own implementation of a zip file compressor,
        /// on platforms other than .Net4.5.
        /// Defaults to ZipArchiveFileCompressor on .Net4.5 and to null otherwise.
        /// </summary>
        public static IFileCompressor FileCompressor { get; set; }

        /// <summary>
        /// Gets or sets a value indicating whether to compress archive files into the zip archive format.
        /// </summary>
        /// <docgen category='Archival Options' order='10' />
        [DefaultValue(false)]
        public bool EnableArchiveFileCompression
        {
            get { return enableArchiveFileCompression && FileCompressor != null; }
            set
            {
                enableArchiveFileCompression = value;
                if (IsInitialized)
                {
                    RefreshArchiveFilePatternToWatch();
                }
            }
        }


        /// <summary>
        /// Gets or set a value indicating whether a managed file stream is forced, instead of used the native implementation.
        /// </summary>
        [DefaultValue(false)]
        public bool ForceManaged { get; set; }

        /// <summary>
        /// Gets the characters that are appended after each line.
        /// </summary>
        protected internal string NewLineChars
        {
            get
            {
                return lineEndingMode.NewLineCharacters;
            }
        }

        private void RefreshFileArchive()
        {
            var nullEvent = LogEventInfo.CreateNullEvent();
            string fileNamePattern = GetArchiveFileNamePattern(GetCleanedFileName(nullEvent), nullEvent);
            if (fileNamePattern == null)
            {
                InternalLogger.Debug("no RefreshFileArchive because fileName is NULL");
                return;
            }

            if (!ContainsFileNamePattern(fileNamePattern))
            {
                try
                {
                    fileArchive.InitializeForArchiveFolderPath(Path.GetDirectoryName(fileNamePattern));
                }
                catch (Exception exception)
                {

                    if (exception.MustBeRethrownImmediately())
                    {
                        throw;
                    }

                    //TODO NLog 5, check MustBeRethrown()

                    InternalLogger.Warn(exception, "Error while initializing archive folder.");
                }
            }
        }

        /// <summary>
        /// Refresh the ArchiveFilePatternToWatch option of the <see cref="FileAppenderCache" />. 
        /// The log file must be watched for archiving when multiple processes are writing to the same 
        /// open file.
        /// </summary>
        private void RefreshArchiveFilePatternToWatch()
        {
#if !SILVERLIGHT && !__IOS__ && !__ANDROID__
            if (this.fileAppenderCache != null)
            {
                bool mustWatchArchiving = IsArchivingEnabled() && ConcurrentWrites && KeepFileOpen;
                if (mustWatchArchiving)
                {
                    var nullEvent = LogEventInfo.CreateNullEvent();
                    string fileNamePattern = GetArchiveFileNamePattern(GetCleanedFileName(nullEvent), nullEvent);
                    if (!string.IsNullOrEmpty(fileNamePattern))
                    {
                        fileNamePattern = Path.Combine(Path.GetDirectoryName(fileNamePattern), ReplaceFileNamePattern(fileNamePattern, "*"));
                        this.fileAppenderCache.ArchiveFilePatternToWatch = fileNamePattern;

                        if ((EnableArchiveFileCompression) && (this.appenderInvalidatorThread == null))
                        {
                            // EnableArchiveFileCompression creates a new file for the archive, instead of just moving the log file.
                            // The log file is deleted instead of moved. This process may be holding a lock to that file which will
                            // avoid the file from being deleted. Therefore we must periodically close appenders for files that 
                            // were archived so that the file can be deleted.

                            this.appenderInvalidatorThread = new Thread(new ThreadStart(() =>
                            {
                                while (true)
                                {
                                    try
                                    {
                                        this.fileAppenderCache.LogArchiveWaitHandle.WaitOne();

                                        lock (SyncRoot)
                                        {
                                            if (!this.fileAppenderCache.LogFileWasArchived)
                                            {
                                                // StopAppenderInvalidatorThread() was called.
                                                break;
                                            }

                                            this.fileAppenderCache.InvalidateAppendersForInvalidFiles();
                                        }
                                    }
                                    catch (Exception ex)
                                    {
                                        InternalLogger.Info(ex, "Exception in FileTarget appender-invalidator thread.");
                                    }
<<<<<<< HEAD

                                    lock (SyncRoot)
                                        this.fileAppenderCache.InvalidateAppendersForInvalidFiles();
=======
>>>>>>> a0d38637
                                }
                            }));
                            this.appenderInvalidatorThread.IsBackground = true;
                            this.appenderInvalidatorThread.Start();
                        }
                    }
                }
                else
                {
                    this.fileAppenderCache.ArchiveFilePatternToWatch = null;
                    this.StopAppenderInvalidatorThread();
                }
            }
#endif
        }

        private void StopAppenderInvalidatorThread()
        {
            if (this.appenderInvalidatorThread != null)
            {
#if !SILVERLIGHT && !__IOS__ && !__ANDROID__
                if (this.fileAppenderCache.LogFileWasArchived)
                    this.fileAppenderCache.InvalidateAppendersForInvalidFiles();

                this.fileAppenderCache.LogArchiveWaitHandle.Set();
#endif
                this.appenderInvalidatorThread = null;
            }
        }

        /// <summary>
        /// Removes records of initialized files that have not been 
        /// accessed in the last two days.
        /// </summary>
        /// <remarks>
        /// Files are marked 'initialized' for the purpose of writing footers when the logging finishes.
        /// </remarks>
        public void CleanupInitializedFiles()
        {
            this.CleanupInitializedFiles(DateTime.UtcNow.AddDays(-FileTarget.InitializedFilesCleanupPeriod));
        }

        /// <summary>
        /// Removes records of initialized files that have not been
        /// accessed after the specified date.
        /// </summary>
        /// <param name="cleanupThreshold">The cleanup threshold.</param>
        /// <remarks>
        /// Files are marked 'initialized' for the purpose of writing footers when the logging finishes.
        /// </remarks>
        public void CleanupInitializedFiles(DateTime cleanupThreshold)
        {
            var filesToUninitialize = new List<string>();

            // Select the files require to be uninitialized.
            foreach (var file in this.initializedFiles)
            {
                if (file.Value < cleanupThreshold)
                {
                    filesToUninitialize.Add(file.Key);
                }
            }

            // Uninitialize the files.
            foreach (string fileName in filesToUninitialize)
            {
                this.UninitializeFile(fileName);
            }
        }

        /// <summary>
        /// Flushes all pending file operations.
        /// </summary>
        /// <param name="asyncContinuation">The asynchronous continuation.</param>
        /// <remarks>
        /// The timeout parameter is ignored, because file APIs don't provide
        /// the needed functionality.
        /// </remarks>
        protected override void FlushAsync(AsyncContinuation asyncContinuation)
        {
            try
            {
                fileAppenderCache.FlushAppenders();
                asyncContinuation(null);
            }
            catch (Exception exception)
            {
                if (exception.MustBeRethrown())
                {
                    throw;
                }

                asyncContinuation(exception);
            }
        }

        /// <summary>
        /// Returns the suitable appender factory ( <see cref="IFileAppenderFactory"/>) to be used to generate the file
        /// appenders associated with the <see cref="FileTarget"/> instance.
        /// 
        /// The type of the file appender factory returned depends on the values of various <see cref="FileTarget"/> properties.
        /// </summary>
        /// <returns><see cref="IFileAppenderFactory"/> suitable for this instance.</returns>
        private IFileAppenderFactory GetFileAppenderFactory()
        {
            if (!this.KeepFileOpen)
            {
                return RetryingMultiProcessFileAppender.TheFactory;
            }
            else if (this.NetworkWrites)
            {
                return RetryingMultiProcessFileAppender.TheFactory;
            }
            else if (this.ConcurrentWrites)
            {
#if SILVERLIGHT
                return RetryingMultiProcessFileAppender.TheFactory;
#elif MONO
                //
                // mono on Windows uses mutexes, on Unix - special appender
                //
                if (PlatformDetector.IsUnix)
                {
                    return UnixMultiProcessFileAppender.TheFactory;
                }
                else
                {
                    return MutexMultiProcessFileAppender.TheFactory;
                }
#else
                return MutexMultiProcessFileAppender.TheFactory;
#endif
            }
            else if (IsArchivingEnabled())
                return CountingSingleProcessFileAppender.TheFactory;
            else
                return SingleProcessFileAppender.TheFactory;
        }

        private bool IsArchivingEnabled()
        {
            return this.ArchiveAboveSize != FileTarget.ArchiveAboveSizeDisabled || this.ArchiveEvery != FileArchivePeriod.None;
        }

        /// <summary>
        /// Initializes file logging by creating data structures that
        /// enable efficient multi-file logging.
        /// </summary>
        protected override void InitializeTarget()
        {
            base.InitializeTarget();

            SetCachedCleanedFileNamed(FileName);
            RefreshFileArchive();
            this.appenderFactory = GetFileAppenderFactory();

            this.fileAppenderCache = new FileAppenderCache(this.OpenFileCacheSize, this.appenderFactory, this);
            RefreshArchiveFilePatternToWatch();

            if ((this.OpenFileCacheSize > 0 || this.EnableFileDelete) && this.OpenFileCacheTimeout > 0)
            {
                this.autoClosingTimer = new Timer(
                    this.AutoClosingTimerCallback,
                    null,
                    this.OpenFileCacheTimeout * 1000,
                    this.OpenFileCacheTimeout * 1000);
            }
        }

        /// <summary>
        /// Closes the file(s) opened for writing.
        /// </summary>
        protected override void CloseTarget()
        {
            base.CloseTarget();

            foreach (string fileName in new List<string>(this.initializedFiles.Keys))
            {
                this.UninitializeFile(fileName);
            }

            if (this.autoClosingTimer != null)
            {
                this.autoClosingTimer.Change(Timeout.Infinite, Timeout.Infinite);
                this.autoClosingTimer.Dispose();
                this.autoClosingTimer = null;
            }

            this.StopAppenderInvalidatorThread();

            this.fileAppenderCache.CloseAppenders();
        }

        /// <summary>
        /// Writes the specified logging event to a file specified in the FileName 
        /// parameter.
        /// </summary>
        /// <param name="logEvent">The logging event.</param>
        protected override void Write(LogEventInfo logEvent)
        {
            var fileName = Path.GetFullPath(GetCleanedFileName(logEvent));
            byte[] bytes = this.GetBytesToWrite(logEvent);
            ProcessLogEvent(logEvent, fileName, bytes);
        }

        private string GetCleanedFileName(LogEventInfo logEvent)
        {
            if (this.FileName == null)
            {
                return null;
            }
            return cachedCleanedFileNamed ?? CleanupInvalidFileNameChars(this.FileName.Render(logEvent));
        }

        /// <summary>
        /// Writes the specified array of logging events to a file specified in the FileName
        /// parameter.
        /// </summary>
        /// <param name="logEvents">An array of <see cref="AsyncLogEventInfo"/> objects.</param>
        /// <remarks>
        /// This function makes use of the fact that the events are batched by sorting
        /// the requests by filename. This optimizes the number of open/close calls
        /// and can help improve performance.
        /// </remarks>
        protected override void Write(AsyncLogEventInfo[] logEvents)
        {
            var buckets = logEvents.BucketSort(c => this.FileName.Render(c.LogEvent));
            using (var ms = new MemoryStream())
            {
                var pendingContinuations = new List<AsyncContinuation>();

                foreach (var bucket in buckets)
                {
                    string fileName = Path.GetFullPath(CleanupInvalidFileNameChars(bucket.Key));

                    ms.SetLength(0);
                    ms.Position = 0;

                    LogEventInfo firstLogEvent = null;

                    foreach (AsyncLogEventInfo ev in bucket.Value)
                    {
                        if (firstLogEvent == null)
                        {
                            firstLogEvent = ev.LogEvent;
                        }

                        byte[] bytes = this.GetBytesToWrite(ev.LogEvent);
                        ms.Write(bytes, 0, bytes.Length);
                        pendingContinuations.Add(ev.Continuation);
                    }

                    this.FlushCurrentFileWrites(fileName, firstLogEvent, ms, pendingContinuations);
                }
            }
        }

        private void ProcessLogEvent(LogEventInfo logEvent, string fileName, byte[] bytesToWrite)
        {
#if !SILVERLIGHT && !__IOS__ && !__ANDROID__
            this.fileAppenderCache.InvalidateAppendersForInvalidFiles();
#endif

            string fileToArchive = this.GetFileCharacteristics(fileName) != null ? fileName : previousLogFileName;
            if (this.ShouldAutoArchive(fileToArchive, logEvent, bytesToWrite.Length))
                this.DoAutoArchive(fileToArchive, logEvent);

            // Clean up old archives if this is the first time a log record is being written to
            // this log file and the archiving system is date/time based.
            if (this.ArchiveNumbering == ArchiveNumberingMode.Date && this.ArchiveEvery != FileArchivePeriod.None && ShouldDeleteOldArchives())
            {
                if (!previousFileNames.Contains(fileName))
                {
                    if (this.previousFileNames.Count > this.maxLogFilenames)
                    {
                        this.previousFileNames.Dequeue();
                    }

                    string fileNamePattern = this.GetArchiveFileNamePattern(fileName, logEvent);
                    if (fileNamePattern != null)
                    {
                        this.DeleteOldDateArchives(fileNamePattern);
                    }
                    this.previousFileNames.Enqueue(fileName);
                }
            }

            this.WriteToFile(fileName, logEvent, bytesToWrite, false);

            previousLogFileName = fileName;
            previousLogEventTimestamp = logEvent.TimeStamp;
        }

        /// <summary>
        /// Formats the log event for write.
        /// </summary>
        /// <param name="logEvent">The log event to be formatted.</param>
        /// <returns>A string representation of the log event.</returns>
        protected virtual string GetFormattedMessage(LogEventInfo logEvent)
        {
            return this.Layout.Render(logEvent);
        }

        /// <summary>
        /// Gets the bytes to be written to the file.
        /// </summary>
        /// <param name="logEvent">Log event.</param>
        /// <returns>Array of bytes that are ready to be written.</returns>
        protected virtual byte[] GetBytesToWrite(LogEventInfo logEvent)
        {
            string renderedText = this.GetFormattedMessage(logEvent) + this.NewLineChars;
            return this.TransformBytes(this.Encoding.GetBytes(renderedText));
        }

        /// <summary>
        /// Modifies the specified byte array before it gets sent to a file.
        /// </summary>
        /// <param name="value">The byte array.</param>
        /// <returns>The modified byte array. The function can do the modification in-place.</returns>
        protected virtual byte[] TransformBytes(byte[] value)
        {
            return value;
        }

        /// <summary>
        /// Replaces the numeric pattern i.e. {#} in a file name with the <paramref name="value"/> parameter value.
        /// </summary>
        /// <param name="pattern">File name which contains the numeric pattern.</param>
        /// <param name="value">Value which will replace the numeric pattern.</param>
        /// <returns>File name with the value of <paramref name="value"/> in the position of the numeric pattern.</returns>
        private static string ReplaceNumberPattern(string pattern, int value)
        {
            int firstPart = pattern.IndexOf("{#", StringComparison.Ordinal);
            int lastPart = pattern.IndexOf("#}", StringComparison.Ordinal) + 2;
            int numDigits = lastPart - firstPart - 2;

            return pattern.Substring(0, firstPart) + Convert.ToString(value, 10).PadLeft(numDigits, '0') + pattern.Substring(lastPart);
        }

        private void FlushCurrentFileWrites(string currentFileName, LogEventInfo firstLogEvent, MemoryStream ms, List<AsyncContinuation> pendingContinuations)
        {
            Exception lastException = null;

            try
            {
                if (currentFileName != null)
                    ProcessLogEvent(firstLogEvent, currentFileName, ms.ToArray());
            }
            catch (Exception exception)
            {
                if (exception.MustBeRethrown())
                {
                    throw;
                }

                lastException = exception;
            }

            foreach (AsyncContinuation cont in pendingContinuations)
            {
                cont(lastException);
            }

            pendingContinuations.Clear();
        }

        /// <summary>
        /// Determines if the file name as <see cref="String"/> contains a numeric pattern i.e. {#} in it.  
        ///
        /// Example: 
        ///     trace{#}.log        Contains the numeric pattern.
        ///     trace{###}.log      Contains the numeric pattern.
        ///     trace{#X#}.log      Contains the numeric pattern (See remarks).
        ///     trace.log           Does not contain the pattern.
        /// </summary>
        /// <remarks>Occasionally, this method can identify the existence of the {#} pattern incorrectly.</remarks>
        /// <param name="fileName">File name to be checked.</param>
        /// <returns><see langword="true"/> when the pattern is found; <see langword="false"/> otherwise.</returns>
        private static bool ContainsFileNamePattern(string fileName)
        {
            int startingIndex = fileName.IndexOf("{#", StringComparison.Ordinal);
            int endingIndex = fileName.IndexOf("#}", StringComparison.Ordinal);

            return (startingIndex != -1 && endingIndex != -1 && startingIndex < endingIndex);
        }

        /// <summary>
        /// Archives the <paramref name="fileName"/> using a rolling style numbering (the most recent is always #0 then
        /// #1, ..., #N. When the number of archive files exceed <see cref="P:MaxArchiveFiles"/> the obsolete archives
        /// are deleted.
        /// </summary>
        /// <remarks>
        /// This method is called recursively. This is the reason the <paramref name="archiveNumber"/> is required.
        /// </remarks>
        /// <param name="fileName">File name to be archived.</param>
        /// <param name="pattern">File name template which contains the numeric pattern to be replaced.</param>
        /// <param name="archiveNumber">Value which will replace the numeric pattern.</param>
        private void RollArchivesForward(string fileName, string pattern, int archiveNumber)
        {
            if (ShouldDeleteOldArchives() && archiveNumber >= this.MaxArchiveFiles)
            {
                File.Delete(fileName);
                return;
            }

            if (!File.Exists(fileName))
            {
                return;
            }

            string newFileName = ReplaceNumberPattern(pattern, archiveNumber);
            RollArchivesForward(newFileName, pattern, archiveNumber + 1);

            if (archiveNumber == 0)
                ArchiveFile(fileName, newFileName);
            else
                RollArchiveForward(fileName, newFileName);
        }

        /// <summary>
        /// Moves the archive file to the specified file name.
        /// </summary>
        /// <param name="existingFileName">The archive file to move.</param>
        /// <param name="newFileName">The destination file name.</param>
        private void RollArchiveForward(string existingFileName, string newFileName)
        {
            InternalLogger.Info("Roll archive {0} to {1}", existingFileName, newFileName);
            File.Move(existingFileName, newFileName);
        }

        /// <summary>
        /// Archives the <paramref name="fileName"/> using a sequence style numbering. The most recent archive has the
        /// highest number. When the number of archive files exceed <see cref="P:MaxArchiveFiles"/> the obsolete
        /// archives are deleted.
        /// </summary>
        /// <param name="fileName">File name to be archived.</param>
        /// <param name="pattern">File name template which contains the numeric pattern to be replaced.</param>
        private void ArchiveBySequence(string fileName, string pattern)
        {
            FileNameTemplate fileTemplate = new FileNameTemplate(Path.GetFileName(pattern));
            int trailerLength = fileTemplate.Template.Length - fileTemplate.EndAt;
            string fileNameMask = fileTemplate.ReplacePattern("*");

            string dirName = Path.GetDirectoryName(Path.GetFullPath(pattern));
            int nextNumber = -1;
            int minNumber = -1;

            var number2Name = new Dictionary<int, string>();

            try
            {
#if SILVERLIGHT && !WINDOWS_PHONE
                foreach (string s in Directory.EnumerateFiles(dirName, fileNameMask))
#else
                foreach (string s in Directory.GetFiles(dirName, fileNameMask))
#endif
                {
                    string baseName = Path.GetFileName(s);
                    string number = baseName.Substring(fileTemplate.BeginAt, baseName.Length - trailerLength - fileTemplate.BeginAt);
                    int num;

                    try
                    {
                        num = Convert.ToInt32(number, CultureInfo.InvariantCulture);
                    }
                    catch (FormatException)
                    {
                        continue;
                    }

                    nextNumber = Math.Max(nextNumber, num);
                    minNumber = minNumber != -1 ? Math.Min(minNumber, num) : num;

                    number2Name[num] = s;
                }

                nextNumber++;
            }
            catch (DirectoryNotFoundException)
            {
                Directory.CreateDirectory(dirName);
                nextNumber = 0;
            }

            if (minNumber != -1 && ShouldDeleteOldArchives())
            {
                int minNumberToKeep = nextNumber - this.MaxArchiveFiles + 1;
                for (int i = minNumber; i < minNumberToKeep; ++i)
                {
                    string s;

                    if (number2Name.TryGetValue(i, out s))
                    {
                        InternalLogger.Info("Deleting old archive {0}", s);
                        File.Delete(s);
                    }
                }
            }

            string newFileName = ReplaceNumberPattern(pattern, nextNumber);
            ArchiveFile(fileName, newFileName);
        }

        /// <summary>
        /// Archives fileName to archiveFileName.
        /// </summary>
        /// <param name="fileName">File name to be archived.</param>
        /// <param name="archiveFileName">Name of the archive file.</param>
        private void ArchiveFile(string fileName, string archiveFileName)
        {
            UninitializeFile(fileName);

            string archiveFolderPath = Path.GetDirectoryName(archiveFileName);
            if (!Directory.Exists(archiveFolderPath))
                Directory.CreateDirectory(archiveFolderPath);
            
            if (EnableArchiveFileCompression)
            {
<<<<<<< HEAD
                InternalLogger.Info("Archiving {0} to compressed {1}", fileName, archiveFileName);
                FileCompressor.CompressFile(fileName, archiveFileName);
=======
                InternalLogger.Info("Archiving {0} to zip-archive {1}", fileName, archiveFileName);
                using (var archiveStream = new FileStream(archiveFileName, FileMode.Create))
                using (var archive = new ZipArchive(archiveStream, ZipArchiveMode.Create))
                using (var originalFileStream = new FileStream(fileName, FileMode.Open, FileAccess.Read, FileShare.ReadWrite))
                {
                    var zipArchiveEntry = archive.CreateEntry(Path.GetFileName(fileName));
                    using (var destination = zipArchiveEntry.Open())
                    {
                        originalFileStream.CopyTo(destination);
                    }
                }
                
>>>>>>> a0d38637
                DeleteAndWaitForFileDelete(fileName);
            }
            else
            {
                InternalLogger.Info("Archiving {0} to {1}", fileName, archiveFileName);
                File.Move(fileName, archiveFileName);
            }
        }

        private static void DeleteAndWaitForFileDelete(string fileName)
        {
            var originalFileCreationTime = (new FileInfo(fileName)).CreationTime;
            File.Delete(fileName);

            if (File.Exists(fileName))
            {
                FileInfo currentFileInfo;
                do
                {
                    Thread.Sleep(100);
                    currentFileInfo = new FileInfo(fileName);
                }
                while ((currentFileInfo.Exists) && (currentFileInfo.CreationTime == originalFileCreationTime));
            }
        }

#if !NET_CF
        /// <summary>
        /// <para>
        /// Archives the <paramref name="fileName"/> using a date and sequence style numbering. Archives will be stamped
        /// with the prior period (Year, Month, Day) datetime. The most recent archive has the highest number (in
        /// combination with the date).
        /// </para>
        /// <para>
        /// When the number of archive files exceed <see cref="P:MaxArchiveFiles"/> the obsolete archives are deleted.
        /// </para>
        /// </summary>
        /// <param name="fileName">File name to be archived.</param>
        /// <param name="pattern">File name template which contains the numeric pattern to be replaced.</param>
        /// <param name="logEvent">Log event that the <see cref="FileTarget"/> instance is currently processing.</param>
        private void ArchiveByDateAndSequence(string fileName, string pattern, LogEventInfo logEvent)
        {
            string baseNamePattern = Path.GetFileName(pattern);

            if (string.IsNullOrEmpty(baseNamePattern))
            {
                return;
            }

            FileNameTemplate fileTemplate = new FileNameTemplate(baseNamePattern);
            string fileNameMask = fileTemplate.ReplacePattern("*");
            string dateFormat = GetArchiveDateFormatString(this.ArchiveDateFormat);

            string dirName = Path.GetDirectoryName(Path.GetFullPath(pattern));
            if (string.IsNullOrEmpty(dirName))
            {
                return;
            }

            int minSequenceLength = fileTemplate.EndAt - fileTemplate.BeginAt - 2;
            int nextSequenceNumber;
            DateTime archiveDate = GetArchiveDate(fileName, logEvent);
            List<string> archiveFileNames;
            if (Directory.Exists(dirName))
            {
                List<DateAndSequenceArchive> archives = FindDateAndSequenceArchives(dirName, fileName, fileNameMask, minSequenceLength, dateFormat, fileTemplate)
                    .ToList();

                // Find out the next sequence number among existing archives having the same date part as the current date.
                int? lastSequenceNumber = archives
                    .Where(a => a.HasSameFormattedDate(archiveDate))
                    .Max(a => (int?)a.Sequence);
                nextSequenceNumber = (int)(lastSequenceNumber != null ? lastSequenceNumber + 1 : 0);

                archiveFileNames = archives
                    .OrderBy(a => a.Date)
                    .ThenBy(a => a.Sequence)
                    .Select(a => a.FileName)
                    .ToList();
            }
            else
            {
                Directory.CreateDirectory(dirName);
                nextSequenceNumber = 0;
                archiveFileNames = new List<string>();
            }

            string paddedSequence = nextSequenceNumber.ToString().PadLeft(minSequenceLength, '0');
            string archiveFileNameWithoutPath = fileNameMask.Replace("*",
                string.Format("{0}.{1}", archiveDate.ToString(dateFormat), paddedSequence));
            string archiveFileName = Path.Combine(dirName, archiveFileNameWithoutPath);

            ArchiveFile(fileName, archiveFileName);
            archiveFileNames.Add(archiveFileName);
            EnsureArchiveCount(archiveFileNames);
        }

        /// <summary>
        /// Deletes files among a given list, and stops as soon as the remaining files are fewer than the <see
        /// cref="P:FileTarget.MaxArchiveFiles"/> setting.
        /// </summary>
        /// <param name="oldArchiveFileNames">List of the file archives.</param>
        /// <remarks>
        /// Items are deleted in the same order as in <paramref name="oldArchiveFileNames"/>. No file is deleted if <see
        /// cref="P:FileTarget.MaxArchiveFiles"/> property is zero.
        /// </remarks>
        private void EnsureArchiveCount(List<string> oldArchiveFileNames)
        {
            if (!ShouldDeleteOldArchives())
            {
                return;
            }

            int numberToDelete = oldArchiveFileNames.Count - this.MaxArchiveFiles;
            for (int fileIndex = 0; fileIndex < numberToDelete; fileIndex++)
            {
                InternalLogger.Info("Deleting old archive {0}.", oldArchiveFileNames[fileIndex]);
                File.Delete(oldArchiveFileNames[fileIndex]);
            }
        }

        /// <summary>
        /// Searches a given directory for archives that comply with the current archive pattern.
        /// </summary>
        /// <returns>An enumeration of archive infos, ordered by their file creation date.</returns>
        private IEnumerable<DateAndSequenceArchive> FindDateAndSequenceArchives(string dirName, string logFileName,
            string fileNameMask,
            int minSequenceLength, string dateFormat, FileNameTemplate fileTemplate)
        {
            var directoryInfo = new DirectoryInfo(dirName);

            int archiveFileNameMinLength = fileNameMask.Length + minSequenceLength;
            var archiveFileNames = GetFiles(directoryInfo, fileNameMask)
                .Where(n => n.Name.Length >= archiveFileNameMinLength)
                .OrderBy(n => n.CreationTime)
                .Select(n => n.FullName);

            foreach (string archiveFileName in archiveFileNames)
            {
                //Get the archive file name or empty string if it's null
                string archiveFileNameWithoutPath = Path.GetFileName(archiveFileName) ?? "";

                DateTime date;
                int sequence;
                if (
                    !TryParseDateAndSequence(archiveFileNameWithoutPath, dateFormat, fileTemplate, out date,
                        out sequence))
                {
                    continue;
                }

                //It's possible that the log file itself has a name that will match the archive file mask.
                if (string.IsNullOrEmpty(archiveFileNameWithoutPath) ||
                    archiveFileNameWithoutPath.Equals(Path.GetFileName(logFileName)))
                {
                    continue;
                }

                yield return new DateAndSequenceArchive(archiveFileName, date, dateFormat, sequence);
            }
        }

        private static bool TryParseDateAndSequence(string archiveFileNameWithoutPath, string dateFormat, FileNameTemplate fileTemplate, out DateTime date, out int sequence)
        {
            int trailerLength = fileTemplate.Template.Length - fileTemplate.EndAt;
            int dateAndSequenceIndex = fileTemplate.BeginAt;
            int dateAndSequenceLength = archiveFileNameWithoutPath.Length - trailerLength - dateAndSequenceIndex;

            string dateAndSequence = archiveFileNameWithoutPath.Substring(dateAndSequenceIndex, dateAndSequenceLength);
            int sequenceIndex = dateAndSequence.LastIndexOf('.') + 1;

            string sequencePart = dateAndSequence.Substring(sequenceIndex);
            if (!Int32.TryParse(sequencePart, NumberStyles.None, CultureInfo.CurrentCulture, out sequence))
            {
                date = default(DateTime);
                return false;
            }

            string datePart = dateAndSequence.Substring(0, dateAndSequence.Length - sequencePart.Length - 1);
            if (!DateTime.TryParseExact(datePart, dateFormat, CultureInfo.CurrentCulture, DateTimeStyles.None,
                out date))
            {
                return false;
            }

            return true;
        }

        /// <summary>
        /// Gets the collection of files in the specified directory which they match the <paramref name="fileNameMask"/>.
        /// </summary>
        /// <param name="directoryInfo">Directory to searched.</param>
        /// <param name="fileNameMask">Pattern which the files will be searched against.</param>
        /// <returns>List of files matching the pattern.</returns>
        private static IEnumerable<FileInfo> GetFiles(DirectoryInfo directoryInfo, string fileNameMask)
        {
#if SILVERLIGHT && !WINDOWS_PHONE
            return directoryInfo.EnumerateFiles(fileNameMask);
#else
            return directoryInfo.GetFiles(fileNameMask);
#endif
        }

        /// <summary>
        /// Replaces the string-based pattern i.e. {#} in a file name with the value passed in <paramref
        /// name="replacementValue"/> parameter.
        /// </summary>
        /// <param name="pattern">File name which contains the string-based pattern.</param>
        /// <param name="replacementValue">Value which will replace the string-based pattern.</param>
        /// <returns>
        /// File name with the value of <paramref name="replacementValue"/> in the position of the string-based pattern.
        /// </returns>
        private static string ReplaceFileNamePattern(string pattern, string replacementValue)
        {
            //
            // TODO: ReplaceFileNamePattern() method is nearly identical to ReplaceNumberPattern(). Consider merging.
            //

            return new FileNameTemplate(Path.GetFileName(pattern)).ReplacePattern(replacementValue);
        }

        /// <summary>
        /// Archives the <paramref name="fileName"/> using a date style numbering. Archives will be stamped with the
        /// prior period (Year, Month, Day, Hour, Minute) datetime. When the number of archive files exceed <see
        /// cref="P:MaxArchiveFiles"/> the obsolete archives are deleted.
        /// </summary>
        /// <param name="fileName">File name to be archived.</param>
        /// <param name="pattern">File name template which contains the numeric pattern to be replaced.</param>
        /// <param name="logEvent">Log event that the <see cref="FileTarget"/> instance is currently processing.</param>
        private void ArchiveByDate(string fileName, string pattern, LogEventInfo logEvent)
        {
            string fileNameMask = ReplaceFileNamePattern(pattern, "*");
            string dirName = Path.GetDirectoryName(Path.GetFullPath(pattern));
            string dateFormat = GetArchiveDateFormatString(this.ArchiveDateFormat);

            DateTime archiveDate = GetArchiveDate(fileName, logEvent);
            if (dirName != null)
            {
                string archiveFileName = Path.Combine(dirName, fileNameMask.Replace("*", archiveDate.ToString(dateFormat)));
                ArchiveFile(fileName, archiveFileName);
            }

            DeleteOldDateArchives(pattern);
        }

        /// <summary>
        /// Deletes archive files in reverse chronological order until only the
        /// MaxArchiveFiles number of archive files remain.
        /// </summary>
        /// <param name="pattern">The pattern that archive filenames will match</param>
        private void DeleteOldDateArchives(string pattern)
        {
            if (!ShouldDeleteOldArchives())
            {
                return;
            }

            string fileNameMask = ReplaceFileNamePattern(pattern, "*");
            string dirName = Path.GetDirectoryName(Path.GetFullPath(pattern));
            string dateFormat = GetArchiveDateFormatString(this.ArchiveDateFormat);

            if (dirName != null)
            {
                DirectoryInfo directoryInfo = new DirectoryInfo(dirName);
                if (!directoryInfo.Exists)
                {
                    Directory.CreateDirectory(dirName);
                    return;
                }

#if SILVERLIGHT && !WINDOWS_PHONE
                var files = directoryInfo.EnumerateFiles(fileNameMask).OrderBy(n => n.CreationTime).Select(n => n.FullName);
#else
                var files = directoryInfo.GetFiles(fileNameMask).OrderBy(n => n.CreationTime).Select(n => n.FullName);
#endif
                List<string> filesByDate = new List<string>();

                foreach (string nextFile in files)
                {
                    string archiveFileName = Path.GetFileName(nextFile);
                    int lastIndexOfStar = fileNameMask.LastIndexOf('*');

                    if (lastIndexOfStar + dateFormat.Length <= archiveFileName.Length)
                    {
                        string datePart = archiveFileName.Substring(lastIndexOfStar, dateFormat.Length);
                        DateTime fileDate = DateTime.MinValue;
                        if (DateTime.TryParseExact(datePart, dateFormat, CultureInfo.InvariantCulture, DateTimeStyles.None, out fileDate))
                        {
                            filesByDate.Add(nextFile);
                        }
                    }
                }

                EnsureArchiveCount(filesByDate);
            }
        }
#endif

        /// <summary>
        /// Gets the correct formatting <see langword="String"/> to be used based on the value of <see
        /// cref="P:ArchiveEvery"/> for converting <see langword="DateTime"/> values which will be inserting into file
        /// names during archiving.
        /// 
        /// This value will be computed only when a empty value or <see langword="null"/> is passed into <paramref name="defaultFormat"/>
        /// </summary>
        /// <param name="defaultFormat">Date format to used irrespectively of <see cref="P:ArchiveEvery"/> value.</param>
        /// <returns>Formatting <see langword="String"/> for dates.</returns>
        private string GetArchiveDateFormatString(string defaultFormat)
        {
            // If archiveDateFormat is not set in the config file, use a default 
            // date format string based on the archive period.
            string formatString = defaultFormat;
            if (string.IsNullOrEmpty(formatString))
            {
                switch (this.ArchiveEvery)
                {
                    case FileArchivePeriod.Year: formatString = "yyyy"; break;
                    case FileArchivePeriod.Month: formatString = "yyyyMM"; break;
                    default: formatString = "yyyyMMdd"; break;
                    case FileArchivePeriod.Hour: formatString = "yyyyMMddHH"; break;
                    case FileArchivePeriod.Minute: formatString = "yyyyMMddHHmm"; break;
                }
            }
            return formatString;
        }

        private DateTime GetArchiveDate(string fileName, LogEventInfo logEvent)
        {
            var fileCharacteristics = GetFileCharacteristics(fileName);
            var lastWriteTime = TimeSource.Current.FromSystemTime(fileCharacteristics.LastWriteTimeUtc);

            InternalLogger.Trace("Calculating archive date. Last write time: {0}; Previous log event time: {1}", lastWriteTime, previousLogEventTimestamp);

            bool previousLogIsMoreRecent = (previousLogEventTimestamp.HasValue) && (previousLogEventTimestamp.Value > lastWriteTime);
            if (previousLogIsMoreRecent)
            {
                InternalLogger.Trace("Using previous log event time (is more recent)");
                return previousLogEventTimestamp.Value;
            }

            if (PreviousLogOverlappedPeriod(fileCharacteristics, logEvent))
            {
                InternalLogger.Trace("Using previous log event time (previous log overlapped period)");
                return previousLogEventTimestamp.Value;
            }

            InternalLogger.Trace("Using last write time");
            return lastWriteTime;
        }

        private bool PreviousLogOverlappedPeriod(FileCharacteristics fileCharacteristics, LogEventInfo logEvent)
        {
            if (!previousLogEventTimestamp.HasValue)
                return false;

            string formatString = GetArchiveDateFormatString(string.Empty);
            string lastWriteTimeString = TimeSource.Current.FromSystemTime(fileCharacteristics.LastWriteTimeUtc).ToString(formatString, CultureInfo.InvariantCulture);
            string logEventTimeString = logEvent.TimeStamp.ToString(formatString, CultureInfo.InvariantCulture);

            if (lastWriteTimeString != logEventTimeString)
                return false;

            DateTime periodAfterPreviousLogEventTime;
            switch (this.ArchiveEvery)
            {
                case FileArchivePeriod.Year: periodAfterPreviousLogEventTime = previousLogEventTimestamp.Value.AddYears(1); break;
                case FileArchivePeriod.Month: periodAfterPreviousLogEventTime = previousLogEventTimestamp.Value.AddMonths(1); break;
                case FileArchivePeriod.Day: periodAfterPreviousLogEventTime = previousLogEventTimestamp.Value.AddDays(1); break;
                case FileArchivePeriod.Hour: periodAfterPreviousLogEventTime = previousLogEventTimestamp.Value.AddHours(1); break;
                case FileArchivePeriod.Minute: periodAfterPreviousLogEventTime = previousLogEventTimestamp.Value.AddMinutes(1); break;
                default: return false;
            }

            string periodAfterPreviousLogEventTimeString = periodAfterPreviousLogEventTime.ToString(formatString, CultureInfo.InvariantCulture);
            return lastWriteTimeString == periodAfterPreviousLogEventTimeString;
        }

        /// <summary>
        /// Invokes the archiving process after determining when and which type of archiving is required.
        /// </summary>
        /// <param name="fileName">File name to be checked and archived.</param>
        /// <param name="eventInfo">Log event that the <see cref="FileTarget"/> instance is currently processing.</param>
        private void DoAutoArchive(string fileName, LogEventInfo eventInfo)
        {
            var fileInfo = new FileInfo(fileName);
            if (!fileInfo.Exists)
            {
                return;
            }

            string fileNamePattern = GetArchiveFileNamePattern(fileName, eventInfo);

            if (fileNamePattern == null)
            {
                InternalLogger.Warn("Skip auto archive because fileName is NULL");
                return;
            }

            if (!ContainsFileNamePattern(fileNamePattern))
            {
                if (fileArchive.Archive(fileNamePattern, fileInfo.FullName, CreateDirs))
                {
                    if (this.initializedFiles.ContainsKey(fileInfo.FullName))
                    {
                        this.initializedFiles.Remove(fileInfo.FullName);
                    }
                }
            }
            else
            {
                switch (this.ArchiveNumbering)
                {
                    case ArchiveNumberingMode.Rolling:
                        this.RollArchivesForward(fileInfo.FullName, fileNamePattern, 0);
                        break;

                    case ArchiveNumberingMode.Sequence:
                        this.ArchiveBySequence(fileInfo.FullName, fileNamePattern);
                        break;

#if !NET_CF
                    case ArchiveNumberingMode.Date:
                        this.ArchiveByDate(fileInfo.FullName, fileNamePattern, eventInfo);
                        break;

                    case ArchiveNumberingMode.DateAndSequence:
                        this.ArchiveByDateAndSequence(fileInfo.FullName, fileNamePattern, eventInfo);
                        break;
#endif
                }
            }
        }

        /// <summary>
        /// Gets the pattern that archive files will match
        /// </summary>
        /// <param name="fileName">Filename of the log file</param>
        /// <param name="eventInfo">Log event that the <see cref="FileTarget"/> instance is currently processing.</param>
        /// <returns>A string with a pattern that will match the archive filenames</returns>
        private string GetArchiveFileNamePattern(string fileName, LogEventInfo eventInfo)
        {
            if (this.ArchiveFileName == null)
            {
                string ext = EnableArchiveFileCompression ? ".zip" : Path.GetExtension(fileName);
                return Path.ChangeExtension(fileName, ".{#}" + ext);
            }
            else
            {
                //The archive file name is given. There are two possibilities
                //(1) User supplied the Filename with pattern
                //(2) User supplied the normal filename
                string archiveFileName = this.ArchiveFileName.Render(eventInfo);
                archiveFileName = CleanupInvalidFileNameChars(archiveFileName);
                return Path.GetFullPath(archiveFileName);
            }
        }

        /// <summary>
        /// Determine if old archive files should be deleted.
        /// </summary>
        /// <returns><see langword="true"/> when old archives should be deleted; <see langword="false"/> otherwise.</returns>
        private bool ShouldDeleteOldArchives()
        {
            return MaxArchiveFiles > 0;
        }

        /// <summary>
        /// Indicates if the automatic archiving process should be executed.
        /// </summary>
        /// <param name="fileName">File name to be written.</param>
        /// <param name="ev">Log event that the <see cref="FileTarget"/> instance is currently processing.</param>
        /// <param name="upcomingWriteSize">The size in bytes of the next chunk of data to be written in the file.</param>
        /// <returns><see langword="true"/> when archiving should be executed; <see langword="false"/> otherwise.</returns>
        private bool ShouldAutoArchive(string fileName, LogEventInfo ev, int upcomingWriteSize)
        {
            return (fileName != null) &&
                (ShouldAutoArchiveBasedOnFileSize(fileName, upcomingWriteSize) ||
                ShouldAutoArchiveBasedOnTime(fileName, ev));
        }

        /// <summary>
        /// Indicates if the automatic archiving process should be executed based on file size constrains.
        /// </summary>
        /// <param name="fileName">File name to be written.</param>
        /// <param name="upcomingWriteSize">The size in bytes of the next chunk of data to be written in the file.</param>
        /// <returns><see langword="true"/> when archiving should be executed; <see langword="false"/> otherwise.</returns>
        private bool ShouldAutoArchiveBasedOnFileSize(string fileName, int upcomingWriteSize)
        {
            if (this.ArchiveAboveSize == FileTarget.ArchiveAboveSizeDisabled)
            {
                return false;
            }

            var fileCharacteristics = this.GetFileCharacteristics(fileName);
            if (fileCharacteristics == null)
            {
                return false;
            }

            return fileCharacteristics.FileLength + upcomingWriteSize > this.ArchiveAboveSize;
        }

        /// <summary>
        /// Indicates if the automatic archiving process should be executed based on date/time constrains.
        /// </summary>
        /// <param name="fileName">File name to be written.</param>
        /// <param name="logEvent">Log event that the <see cref="FileTarget"/> instance is currently processing.</param>
        /// <returns><see langword="true"/> when archiving should be executed; <see langword="false"/> otherwise.</returns>
        private bool ShouldAutoArchiveBasedOnTime(string fileName, LogEventInfo logEvent)
        {
            if (this.ArchiveEvery == FileArchivePeriod.None)
            {
                return false;
            }

            var fileCharacteristics = this.GetFileCharacteristics(fileName);
            if (fileCharacteristics == null)
            {
                return false;
            }

            // file creation time is in Utc and logEvent's timestamp is originated from TimeSource.Current,
            // so we should ask the TimeSource to convert file time to TimeSource time:
            DateTime creationTime = TimeSource.Current.FromSystemTime(fileCharacteristics.CreationTimeUtc);
            string formatString = GetArchiveDateFormatString(string.Empty);
            string fileCreated = creationTime.ToString(formatString, CultureInfo.InvariantCulture);
            string logEventRecorded = logEvent.TimeStamp.ToString(formatString, CultureInfo.InvariantCulture);

            return fileCreated != logEventRecorded;
        }

        private void AutoClosingTimerCallback(object state)
        {
            lock (this.SyncRoot)
            {
                if (!this.IsInitialized)
                {
                    return;
                }

                try
                {
                    DateTime expireTime = DateTime.UtcNow.AddSeconds(-this.OpenFileCacheTimeout);
                    this.fileAppenderCache.CloseAppenders(expireTime);
                }
                catch (Exception exception)
                {
                    InternalLogger.Warn(exception, "Exception in AutoClosingTimerCallback.");

                    if (exception.MustBeRethrown())
                    {
                        throw;
                    }
                }
            }
        }

        /// <summary>
        /// The sequence of <see langword="byte"/> to be written for the file header.
        /// </summary>
        /// <returns>Sequence of <see langword="byte"/> to be written.</returns>
        private byte[] GetHeaderBytes()
        {
            return this.GetLayoutBytes(this.Header);
        }

        /// <summary>
        /// The sequence of <see langword="byte"/> to be written for the file footer.
        /// </summary>
        /// <returns>Sequence of <see langword="byte"/> to be written.</returns>        
        private byte[] GetFooterBytes()
        {
            return this.GetLayoutBytes(this.Footer);
        }

        /// <summary>
        /// Evaluates which parts of a file should be written (header, content, footer) based on various properties of
        /// <see cref="FileTarget"/> instance and writes them.
        /// </summary>
        /// <param name="fileName">File name to be written.</param>
        /// <param name="logEvent">Log event that the <see cref="FileTarget"/> instance is currently processing.</param>
        /// <param name="bytes">Raw sequence of <see langword="byte"/> to be written into the content part of the file.</param>        
        /// <param name="justData">Indicates that only content section should be written in the file.</param>
        private void WriteToFile(string fileName, LogEventInfo logEvent, byte[] bytes, bool justData)
        {
            if (this.ReplaceFileContentsOnEachWrite)
            {
                ReplaceFileContent(fileName, bytes, true);
                return;
            }

            bool writeHeader = InitializeFile(fileName, logEvent, justData);
            BaseFileAppender appender = this.fileAppenderCache.AllocateAppender(fileName);

            if (writeHeader)
            {
                this.WriteHeader(appender);
            }

            appender.Write(bytes);

            if (this.AutoFlush)
            {
                appender.Flush();
            }
        }

        /// <summary>
        /// Initialise a file to be used by the <see cref="FileTarget"/> instance. Based on the number of initialised
        /// files and the values of various instance properties clean up and/or archiving processes can be invoked.
        /// </summary>
        /// <param name="fileName">File name to be written.</param>
        /// <param name="logEvent">Log event that the <see cref="FileTarget"/> instance is currently processing.</param>
        /// <param name="justData">Indicates that only content section should be written in the file.</param>
        /// <returns><see langword="true"/> when file header should be written; <see langword="false"/> otherwise.</returns>
        private bool InitializeFile(string fileName, LogEventInfo logEvent, bool justData)
        {
            bool writeHeader = false;

            if (!justData)
            {
                //UtcNow is much faster then .now. This was a bottleneck in writing a lot of files after CPU test.
                var now = DateTime.UtcNow;
                if (!this.initializedFiles.ContainsKey(fileName))
                {
                    ProcessOnStartup(fileName, logEvent);

                    this.initializedFiles[fileName] = now;
                    this.initializedFilesCounter++;
                    writeHeader = true;

                    if (this.initializedFilesCounter >= FileTarget.InitializedFilesCounterMax)
                    {
                        this.initializedFilesCounter = 0;
                        this.CleanupInitializedFiles();
                    }
                }

                this.initializedFiles[fileName] = now;
            }

            return writeHeader;
        }

        /// <summary>
        /// Writes the file footer and uninitialises the file in <see cref="FileTarget"/> instance internal structures.
        /// </summary>
        /// <param name="fileName">File name to close.</param>
        private void UninitializeFile(string fileName)
        {
            WriteFooter(fileName);

            this.fileAppenderCache.InvalidateAppender(fileName);
            this.initializedFiles.Remove(fileName);
        }

        /// <summary>
        /// Writes the footer information to a file.
        /// </summary>
        /// <param name="fileName">The file path to write to.</param>
        private void WriteFooter(string fileName)
        {
            byte[] footerBytes = this.GetFooterBytes();
            if (footerBytes != null)
            {
                if (File.Exists(fileName))
                {
                    this.WriteToFile(fileName, null, footerBytes, true);
                }
            }
        }

        /// <summary>
        /// Invokes the archiving and clean up of older archive file based on the values of <see
        /// cref="P:NLog.Targets.FileTarget.ArchiveOldFileOnStartup"/> and <see
        /// cref="P:NLog.Targets.FileTarget.DeleteOldFileOnStartup"/> properties respectively.
        /// </summary>
        /// <param name="fileName">File name to be written.</param>
        /// <param name="logEvent">Log event that the <see cref="FileTarget"/> instance is currently processing.</param>
        private void ProcessOnStartup(string fileName, LogEventInfo logEvent)
        {
            if (this.ArchiveOldFileOnStartup)
            {
                try
                {
                    this.DoAutoArchive(fileName, logEvent);
                }
                catch (Exception exception)
                {
                    InternalLogger.Warn(exception, "Unable to archive old log file '{0}'.", fileName);

                    if (exception.MustBeRethrown())
                    {
                        throw;
                    }
                }
            }

            if (this.DeleteOldFileOnStartup)
            {
                try
                {
                    File.Delete(fileName);
                }
                catch (Exception exception)
                {
                    InternalLogger.Warn(exception, "Unable to delete old log file '{0}'.", fileName);

                    if (exception.MustBeRethrown())
                    {
                        throw;
                    }
                }
            }
        }

        /// <summary>
        /// Creates the file specified in <paramref name="fileName"/> and writes the file content in each entirety i.e.
        /// Header, Content and Footer.
        /// </summary>
        /// <param name="fileName">The name of the file to be written.</param>
        /// <param name="bytes">Sequence of <see langword="byte"/> to be written in the content section of the file.</param>
        /// <param name="firstAttempt">First attempt to write?</param>
        /// <remarks>This method is used when the content of the log file is re-written on every write.</remarks>
        private void ReplaceFileContent(string fileName, byte[] bytes, bool firstAttempt)
        {
            try
            {
                using (FileStream fs = File.Create(fileName))
                {
                    byte[] headerBytes = this.GetHeaderBytes();
                    if (headerBytes != null)
                    {
                        fs.Write(headerBytes, 0, headerBytes.Length);
                    }

                    fs.Write(bytes, 0, bytes.Length);

                    byte[] footerBytes = this.GetFooterBytes();
                    if (footerBytes != null)
                    {
                        fs.Write(footerBytes, 0, footerBytes.Length);
                    }
                }
            }
            catch (DirectoryNotFoundException)
            {
                if (!this.CreateDirs || !firstAttempt)
                {
                    throw;
                }
                Directory.CreateDirectory(Path.GetDirectoryName(fileName));
                //retry.
                ReplaceFileContent(fileName, bytes, false);
            }
        }

        /// <summary>
        /// Writes the header information to a file.
        /// </summary>
        /// <param name="appender">File appender associated with the file.</param>
        private void WriteHeader(BaseFileAppender appender)
        {
            FileCharacteristics fileCharacteristics = appender.GetFileCharacteristics();
            //  Write header only on empty files or if file info cannot be obtained.
            if ((fileCharacteristics == null) || (fileCharacteristics.FileLength == 0))
            {
                byte[] headerBytes = this.GetHeaderBytes();
                if (headerBytes != null)
                {
                    appender.Write(headerBytes);
                }
            }
        }

        /// <summary>
        /// Returns the length of a specified file and the last time it has been written. File appender is queried before the file system.  
        /// </summary>
        /// <param name="filePath">File which the information are requested.</param>
        /// <returns>The file characteristics, if the file information was retrieved successfully, otherwise null.</returns>
        private FileCharacteristics GetFileCharacteristics(string filePath)
        {
            var fileCharacteristics = this.fileAppenderCache.GetFileCharacteristics(filePath);
            if (fileCharacteristics != null)
                return fileCharacteristics;

            var fileInfo = new FileInfo(filePath);
            if (fileInfo.Exists)
            {
#if !SILVERLIGHT
                fileCharacteristics = new FileCharacteristics(fileInfo.CreationTimeUtc, fileInfo.LastWriteTimeUtc, fileInfo.Length);
#else
                fileCharacteristics = new FileCharacteristics(fileInfo.CreationTime, fileInfo.LastWriteTime, fileInfo.Length);
#endif
                return fileCharacteristics;
            }

            return null;
        }

        /// <summary>
        /// The sequence of <see langword="byte"/> to be written in a file after applying any formating and any
        /// transformations required from the <see cref="Layout"/>.
        /// </summary>
        /// <param name="layout">The layout used to render output message.</param>
        /// <returns>Sequence of <see langword="byte"/> to be written.</returns>
        /// <remarks>Usually it is used to render the header and hooter of the files.</remarks>
        private byte[] GetLayoutBytes(Layout layout)
        {
            if (layout == null)
            {
                return null;
            }

            string renderedText = layout.Render(LogEventInfo.CreateNullEvent()) + this.NewLineChars;
            return this.TransformBytes(this.Encoding.GetBytes(renderedText));
        }

        /// <summary>
        /// Replaces any invalid characters found in the <paramref name="fileName"/> with underscore i.e _ character.
        /// Invalid characters are defined by .NET framework and they returned by <see
        /// cref="M:System.IO.Path.GetInvalidFileNameChars"/> method.
        /// <para>Note: not implemented in Silverlight</para>
        /// </summary>
        /// <param name="fileName">The original file name which might contain invalid characters.</param>
        /// <returns>The cleaned up file name without any invalid characters.</returns>
        private string CleanupInvalidFileNameChars(string fileName)
        {

            if (!this.CleanupFileName)
            {
                return fileName;
            }

#if !SILVERLIGHT

            var lastDirSeparator = fileName.LastIndexOfAny(DirectorySeparatorChars);

            var fileName1 = fileName.Substring(lastDirSeparator + 1);
            //keep the / in the dirname, because dirname could be c:/ and combine of c: and file name won't work well.
            var dirName = lastDirSeparator > 0 ? fileName.Substring(0, lastDirSeparator + 1) : string.Empty;

            char[] fileName1Chars = null;
            foreach (var invalidChar in InvalidFileNameChars)
            {
                for (int i = 0; i < fileName1.Length; i++)
                {
                    if (fileName1[i] == invalidChar)
                    {
                        //delay char[] creation until first invalid char
                        //is found to avoid memory allocation.
                        if (fileName1Chars == null)
                            fileName1Chars = fileName1.ToCharArray();
                        fileName1Chars[i] = '_';
                    }
                }
            }

            //only if an invalid char was replaced do we create a new string.
            if (fileName1Chars != null)
            {
                fileName1 = new string(fileName1Chars);
                return Path.Combine(dirName, fileName1);
            }
            return fileName;


#else
            return fileName;
#endif
        }


        private class DynamicFileArchive
        {
            private readonly Queue<string> archiveFileQueue = new Queue<string>();
            private readonly FileTarget fileTarget;

            /// <summary>
            /// Creates an instance of <see cref="DynamicFileArchive"/> class.
            /// </summary>
            /// <param name="fileTarget">The file target instance whose files to archive.</param>
            /// <param name="maxArchivedFiles">Maximum number of archive files to be kept.</param>
            public DynamicFileArchive(FileTarget fileTarget, int maxArchivedFiles)
            {
                this.fileTarget = fileTarget;
                this.MaxArchiveFileToKeep = maxArchivedFiles;
            }

            /// <summary>
            /// Gets or sets the maximum number of archive files that should be kept.
            /// </summary>
            public int MaxArchiveFileToKeep { get; set; }

            /// <summary>
            /// Adds the files in the specified path to the archive file queue.
            /// </summary>
            /// <param name="archiveFolderPath">The folder where the archive files are stored.</param>
            public void InitializeForArchiveFolderPath(string archiveFolderPath)
            {
                archiveFileQueue.Clear();
                if (Directory.Exists(archiveFolderPath))
                {
#if SILVERLIGHT && !WINDOWS_PHONE
                    var files = Directory.EnumerateFiles(archiveFolderPath);
#else
                    var files = Directory.GetFiles(archiveFolderPath);
#endif
                    foreach (string nextFile in files.OrderBy(f => ExtractArchiveNumberFromFileName(f)))
                        archiveFileQueue.Enqueue(nextFile);
                }
            }

            /// <summary>
            /// Adds a file into archive.
            /// </summary>
            /// <param name="archiveFileName">File name of the archive</param>
            /// <param name="fileName">Original file name</param>
            /// <param name="createDirectory">Create a directory, if it does not exist</param>
            /// <returns><see langword="true"/> if the file has been moved successfully; <see langword="false"/> otherwise.</returns>
            [System.Diagnostics.CodeAnalysis.SuppressMessage("Microsoft.Design", "CA1031:DoNotCatchGeneralExceptionTypes")]
            public bool Archive(string archiveFileName, string fileName, bool createDirectory)
            {
                if (MaxArchiveFileToKeep < 1)
                {
                    InternalLogger.Warn("Archive is called. Even though the MaxArchiveFiles is set to less than 1");
                    return false;
                }

                if (!File.Exists(fileName))
                {
                    InternalLogger.Error("Error while archiving, Source File : {0} Not found.", fileName);
                    return false;
                }

                DeleteOldArchiveFiles();
                AddToArchive(archiveFileName, fileName, createDirectory);
                return true;
            }

            /// <summary>
            /// Archives the file, either by copying it to a new file system location or by compressing it, and add the file name into the list of archives.
            /// </summary>
            /// <param name="archiveFileName">Target file name.</param>
            /// <param name="fileName">Original file name.</param>
            /// <param name="createDirectory">Create a directory, if it does not exist.</param>
            private void AddToArchive(string archiveFileName, string fileName, bool createDirectory)
            {
                if (archiveFileQueue.Count != 0)
                    archiveFileName = GetNextArchiveFileName(archiveFileName);

                try
                {
                    fileTarget.ArchiveFile(fileName, archiveFileName);
                    archiveFileQueue.Enqueue(archiveFileName);
                }
                catch (Exception ex)
                {
                    InternalLogger.Error(ex, "Cannot archive file '{0}'.", fileName);
                    throw;
                }
            }

            /// <summary>
            /// Remove old archive files when the files on the queue are more than the <see cref="P:MaxArchiveFilesToKeep"/>.
            /// </summary>
            private void DeleteOldArchiveFiles()
            {
                if (MaxArchiveFileToKeep == 1 && archiveFileQueue.Any())
                {
                    var archiveFileName = archiveFileQueue.Dequeue();

                    try
                    {
                        File.Delete(archiveFileName);
                    }
                    catch (Exception ex)
                    {
                        InternalLogger.Warn(ex, "Cannot delete old archive file : '{0}'.", archiveFileName);
                    }
                }

                while (archiveFileQueue.Count >= MaxArchiveFileToKeep)
                {
                    string oldestArchivedFileName = archiveFileQueue.Dequeue();

                    try
                    {
                        File.Delete(oldestArchivedFileName);
                    }
                    catch (Exception ex)
                    {
                        InternalLogger.Warn(ex, "Cannot delete old archive file : '{0}'.", oldestArchivedFileName);
                    }
                }
            }


            /// <summary>
            /// Gets the file name for the next archive file by appending a number to the provided
            /// "base"-filename.
            /// 
            /// Example: 
            ///     Original Filename   trace.log
            ///     Target Filename     trace.15.log
            /// </summary>          
            /// <param name="fileName">Original file name.</param>
            /// <returns>File name suitable for archiving</returns>
            private string GetNextArchiveFileName(string fileName)
            {
                int currentArchiveNumber = archiveFileQueue.Count == 0 ? 0 : ExtractArchiveNumberFromFileName(archiveFileQueue.Last());
                string archiveFileName = string.Format("{0}.{1}{2}", Path.GetFileNameWithoutExtension(fileName), currentArchiveNumber + 1, Path.GetExtension(fileName));
                return Path.Combine(Path.GetDirectoryName(fileName), archiveFileName);
            }

            private static int ExtractArchiveNumberFromFileName(string archiveFileName)
            {
                archiveFileName = Path.GetFileName(archiveFileName);
                int lastDotIdx = archiveFileName.LastIndexOf('.');
                if (lastDotIdx == -1)
                    return 0;

                int previousToLastDotIdx = archiveFileName.LastIndexOf('.', lastDotIdx - 1);
                string numberPart = previousToLastDotIdx == -1 ? archiveFileName.Substring(lastDotIdx + 1) : archiveFileName.Substring(previousToLastDotIdx + 1, lastDotIdx - previousToLastDotIdx - 1);

                int archiveNumber;
                return Int32.TryParse(numberPart, out archiveNumber) ? archiveNumber : 0;
            }
        }

        private sealed class FileNameTemplate
        {
            /// <summary>
            /// Characters determining the start of the <see cref="P:FileNameTemplate.Pattern"/>.
            /// </summary>
            public const string PatternStartCharacters = "{#";

            /// <summary>
            /// Characters determining the end of the <see cref="P:FileNameTemplate.Pattern"/>.
            /// </summary>
            public const string PatternEndCharacters = "#}";

            /// <summary>
            /// File name which is used as template for matching and replacements. 
            /// It is expected to contain a pattern to match.
            /// </summary>
            public string Template
            {
                get { return this.template; }
            }

            /// <summary>
            /// The begging position of the <see cref="P:FileNameTemplate.Pattern"/> 
            /// within the <see cref="P:FileNameTemplate.Template"/>. -1 is returned 
            /// when no pattern can be found.
            /// </summary>
            public int BeginAt
            {
                get
                {
                    return startIndex;
                }
            }

            /// <summary>
            /// The ending position of the <see cref="P:FileNameTemplate.Pattern"/> 
            /// within the <see cref="P:FileNameTemplate.Template"/>. -1 is returned 
            /// when no pattern can be found.
            /// </summary>
            public int EndAt
            {
                get
                {
                    return endIndex;
                }
            }

            private bool FoundPattern
            {
                get { return startIndex != -1 && endIndex != -1; }
            }

            private readonly string template;

            private readonly int startIndex;
            private readonly int endIndex;

            public FileNameTemplate(string template)
            {
                this.template = template;
                this.startIndex = template.IndexOf(PatternStartCharacters, StringComparison.Ordinal);
                if (this.startIndex != -1)
                    this.endIndex = template.IndexOf(PatternEndCharacters, StringComparison.Ordinal) + PatternEndCharacters.Length;
            }

            /// <summary>
            /// Replace the pattern with the specified String.
            /// </summary>
            /// <param name="replacementValue"></param>
            /// <returns></returns>
            public string ReplacePattern(string replacementValue)
            {
                return !FoundPattern || String.IsNullOrEmpty(replacementValue) ? this.Template : template.Substring(0, this.BeginAt) + replacementValue + template.Substring(this.EndAt);
            }
        }

    }
}<|MERGE_RESOLUTION|>--- conflicted
+++ resolved
@@ -725,12 +725,12 @@
                                         this.fileAppenderCache.LogArchiveWaitHandle.WaitOne();
 
                                         lock (SyncRoot)
-                                        {
+                                    {
                                             if (!this.fileAppenderCache.LogFileWasArchived)
                                             {
-                                                // StopAppenderInvalidatorThread() was called.
+                                        //ThreadAbortException will be automatically re-thrown at the end of the try/catch/finally if ResetAbort isn't called.
                                                 break;
-                                            }
+                                    }
 
                                             this.fileAppenderCache.InvalidateAppendersForInvalidFiles();
                                         }
@@ -739,12 +739,6 @@
                                     {
                                         InternalLogger.Info(ex, "Exception in FileTarget appender-invalidator thread.");
                                     }
-<<<<<<< HEAD
-
-                                    lock (SyncRoot)
-                                        this.fileAppenderCache.InvalidateAppendersForInvalidFiles();
-=======
->>>>>>> a0d38637
                                 }
                             }));
                             this.appenderInvalidatorThread.IsBackground = true;
@@ -763,17 +757,17 @@
 
         private void StopAppenderInvalidatorThread()
         {
-            if (this.appenderInvalidatorThread != null)
-            {
+                    if (this.appenderInvalidatorThread != null)
+                    {
 #if !SILVERLIGHT && !__IOS__ && !__ANDROID__
                 if (this.fileAppenderCache.LogFileWasArchived)
                     this.fileAppenderCache.InvalidateAppendersForInvalidFiles();
 
                 this.fileAppenderCache.LogArchiveWaitHandle.Set();
 #endif
-                this.appenderInvalidatorThread = null;
-            }
-        }
+                        this.appenderInvalidatorThread = null;
+                    }
+                }
 
         /// <summary>
         /// Removes records of initialized files that have not been 
@@ -1263,23 +1257,8 @@
             
             if (EnableArchiveFileCompression)
             {
-<<<<<<< HEAD
                 InternalLogger.Info("Archiving {0} to compressed {1}", fileName, archiveFileName);
                 FileCompressor.CompressFile(fileName, archiveFileName);
-=======
-                InternalLogger.Info("Archiving {0} to zip-archive {1}", fileName, archiveFileName);
-                using (var archiveStream = new FileStream(archiveFileName, FileMode.Create))
-                using (var archive = new ZipArchive(archiveStream, ZipArchiveMode.Create))
-                using (var originalFileStream = new FileStream(fileName, FileMode.Open, FileAccess.Read, FileShare.ReadWrite))
-                {
-                    var zipArchiveEntry = archive.CreateEntry(Path.GetFileName(fileName));
-                    using (var destination = zipArchiveEntry.Open())
-                    {
-                        originalFileStream.CopyTo(destination);
-                    }
-                }
-                
->>>>>>> a0d38637
                 DeleteAndWaitForFileDelete(fileName);
             }
             else
