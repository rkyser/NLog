// 
// Copyright (c) 2004-2011 Jaroslaw Kowalski <jaak@jkowalski.net>
// 
// All rights reserved.
// 
// Redistribution and use in source and binary forms, with or without 
// modification, are permitted provided that the following conditions 
// are met:
// 
// * Redistributions of source code must retain the above copyright notice, 
//   this list of conditions and the following disclaimer. 
// 
// * Redistributions in binary form must reproduce the above copyright notice,
//   this list of conditions and the following disclaimer in the documentation
//   and/or other materials provided with the distribution. 
// 
// * Neither the name of Jaroslaw Kowalski nor the names of its 
//   contributors may be used to endorse or promote products derived from this
//   software without specific prior written permission. 
// 
// THIS SOFTWARE IS PROVIDED BY THE COPYRIGHT HOLDERS AND CONTRIBUTORS "AS IS"
// AND ANY EXPRESS OR IMPLIED WARRANTIES, INCLUDING, BUT NOT LIMITED TO, THE 
// IMPLIED WARRANTIES OF MERCHANTABILITY AND FITNESS FOR A PARTICULAR PURPOSE 
// ARE DISCLAIMED. IN NO EVENT SHALL THE COPYRIGHT OWNER OR CONTRIBUTORS BE 
// LIABLE FOR ANY DIRECT, INDIRECT, INCIDENTAL, SPECIAL, EXEMPLARY, OR 
// CONSEQUENTIAL DAMAGES (INCLUDING, BUT NOT LIMITED TO, PROCUREMENT OF
// SUBSTITUTE GOODS OR SERVICES; LOSS OF USE, DATA, OR PROFITS; OR BUSINESS 
// INTERRUPTION) HOWEVER CAUSED AND ON ANY THEORY OF LIABILITY, WHETHER IN 
// CONTRACT, STRICT LIABILITY, OR TORT (INCLUDING NEGLIGENCE OR OTHERWISE) 
// ARISING IN ANY WAY OUT OF THE USE OF THIS SOFTWARE, EVEN IF ADVISED OF 
// THE POSSIBILITY OF SUCH DAMAGE.
// 

namespace NLog.Targets
{
    using System;
    using System.Collections.Generic;
    using System.ComponentModel;
    using System.Globalization;
    using System.IO;
#if !SILVERLIGHT
    using System.IO.Compression;
#endif
    using System.Linq;
    using System.Text;
    using System.Threading;
    using Common;
    using Config;
    using Internal;
    using Internal.FileAppenders;
    using Layouts;
    using Time;

    /// <summary>
    /// Writes log messages to one or more files.
    /// </summary>
    /// <seealso href="https://github.com/nlog/nlog/wiki/File-target">Documentation on NLog Wiki</seealso>
    [Target("File")]
    public class FileTarget : TargetWithLayoutHeaderAndFooter, ICreateFileParameters
    {
        /// <summary>
        /// Default clean up period of the initilized files. When a file exceeds the clean up period is removed from the list.
        /// </summary>
        /// <remarks>Clean up period is defined in days.</remarks>
        private const int InitializedFilesCleanupPeriod = 2;

        /// <summary>
        /// The maximum number of initialised files at any one time. Once this number is exceeded clean up procedures
        /// are initiated to reduce the number of initialised files.
        /// </summary>
        private const int InitializedFilesCounterMax = 100;

        /// <summary>
        /// This value disables file archiving based on the size. 
        /// </summary>
        private const int ArchiveAboveSizeDisabled = -1;

        /// <summary>
        /// Holds the initialised files each given time by the <see cref="FileTarget"/> instance. Against each file, the last write time is stored. 
        /// </summary>
        /// <remarks>Last write time is store in local time (no UTC).</remarks>
        private readonly Dictionary<string, DateTime> initializedFiles = new Dictionary<string, DateTime>();

        private LineEndingMode lineEndingMode = LineEndingMode.Default;
        
        /// <summary>
        /// Factory used to create the file appeanders in the <see cref="FileTarget"/> instance. 
        /// </summary>
        /// <remarks>File appenders are stored in an instance of <see cref="FileAppenderCache"/>.</remarks>
        private IFileAppenderFactory appenderFactory;
        
        /// <summary>
        /// List of the associated file appenders with the <see cref="FileTarget"/> instance.
        /// </summary>
        private FileAppenderCache recentAppenders;

        private Timer autoClosingTimer;

        /// <summary>
        /// The number of initialised files at any one time.
        /// </summary>
        private int initializedFilesCounter;

        /// <summary>
        /// The maximum number of archive files that should be kept.
        /// </summary>
        private int maxArchiveFiles;

        private readonly DynamicFileArchive fileArchive;

        /// <summary>
        /// It holds the file names of existing archives in order for the oldest archives to be removed when the list of
        /// filenames becomes too long.
        /// </summary>
        private Queue<string> previousFileNames;

        /// <summary>
        /// Initializes a new instance of the <see cref="FileTarget" /> class.
        /// </summary>
        /// <remarks>
        /// The default value of the layout is: <code>${longdate}|${level:uppercase=true}|${logger}|${message}</code>
        /// </remarks>
        public FileTarget()
        {
            this.ArchiveNumbering = ArchiveNumberingMode.Sequence;
            this.maxArchiveFiles = 0;
            this.ConcurrentWriteAttemptDelay = 1;
            this.ArchiveEvery = FileArchivePeriod.None;
            this.ArchiveAboveSize = FileTarget.ArchiveAboveSizeDisabled;
            this.ConcurrentWriteAttempts = 10;
            this.ConcurrentWrites = true;
#if SILVERLIGHT
            this.Encoding = Encoding.UTF8;
#else
            this.Encoding = Encoding.Default;
#endif
            this.BufferSize = 32768;
            this.AutoFlush = true;
#if !SILVERLIGHT
            this.FileAttributes = Win32FileAttributes.Normal;
#endif
            this.LineEnding = LineEndingMode.Default;
            this.EnableFileDelete = true;
            this.OpenFileCacheTimeout = -1;
            this.OpenFileCacheSize = 5;
            this.CreateDirs = true;
            this.fileArchive = new DynamicFileArchive(MaxArchiveFiles);
            this.ForceManaged = false;
            this.ArchiveDateFormat = string.Empty;

            this.maxLogFilenames = 20;
            this.previousFileNames = new Queue<string>(this.maxLogFilenames);
            this.recentAppenders = FileAppenderCache.Empty;
        }

        /// <summary>
        /// Gets or sets the name of the file to write to.
        /// </summary>
        /// <remarks>
        /// This FileName string is a layout which may include instances of layout renderers.
        /// This lets you use a single target to write to multiple files.
        /// </remarks>
        /// <example>
        /// The following value makes NLog write logging events to files based on the log level in the directory where
        /// the application runs.
        /// <code>${basedir}/${level}.log</code>
        /// All <c>Debug</c> messages will go to <c>Debug.log</c>, all <c>Info</c> messages will go to <c>Info.log</c> and so on.
        /// You can combine as many of the layout renderers as you want to produce an arbitrary log file name.
        /// </example>
        /// <docgen category='Output Options' order='1' />
        [RequiredParameter]
        public Layout FileName { get; set; }

        /// <summary>
        /// Gets or sets a value indicating whether to create directories if they do not exist.
        /// </summary>
        /// <remarks>
        /// Setting this to false may improve performance a bit, but you'll receive an error
        /// when attempting to write to a directory that's not present.
        /// </remarks>
        /// <docgen category='Output Options' order='10' />
        [DefaultValue(true)]
        [Advanced]
        public bool CreateDirs { get; set; }

        /// <summary>
        /// Gets or sets a value indicating whether to delete old log file on startup.
        /// </summary>
        /// <remarks>
        /// This option works only when the "FileName" parameter denotes a single file.
        /// </remarks>
        /// <docgen category='Output Options' order='10' />
        [DefaultValue(false)]
        public bool DeleteOldFileOnStartup { get; set; }

        /// <summary>
        /// Gets or sets a value indicating whether to replace file contents on each write instead of appending log message at the end.
        /// </summary>
        /// <docgen category='Output Options' order='10' />
        [DefaultValue(false)]
        [Advanced]
        public bool ReplaceFileContentsOnEachWrite { get; set; }

        /// <summary>
        /// Gets or sets a value indicating whether to keep log file open instead of opening and closing it on each logging event.
        /// </summary>
        /// <remarks>
        /// Setting this property to <c>True</c> helps improve performance.
        /// </remarks>
        /// <docgen category='Performance Tuning Options' order='10' />
        [DefaultValue(false)]
        public bool KeepFileOpen { get; set; }

        /// <summary>
        /// Gets or sets the maximum number of log filenames that should be stored as existing.
        /// </summary>
        /// <remarks>
        /// The bigger this number is the longer it will take to write each log record. The smaller the number is
        /// the higher the chance that the clean function will be run when no new files have been opened.
        /// </remarks>
        /// <docgen category='Performance Tuning Options' order='10' />
        [DefaultValue(20)] //NLog5: todo rename correct for text case
        public int maxLogFilenames { get; set; }

        /// <summary>
        /// Gets or sets a value indicating whether to enable log file(s) to be deleted.
        /// </summary>
        /// <docgen category='Output Options' order='10' />
        [DefaultValue(true)]
        public bool EnableFileDelete { get; set; }

#if !SILVERLIGHT
        /// <summary>
        /// Gets or sets the file attributes (Windows only).
        /// </summary>
        /// <docgen category='Output Options' order='10' />
        [Advanced]
        public Win32FileAttributes FileAttributes { get; set; }
#endif

        /// <summary>
        /// Gets or sets the line ending mode.
        /// </summary>
        /// <docgen category='Layout Options' order='10' />
        [Advanced]
        public LineEndingMode LineEnding
        {
            get
            {
                return this.lineEndingMode;
            }

            set
            {
                this.lineEndingMode = value;
            }
        }

        /// <summary>
        /// Gets or sets a value indicating whether to automatically flush the file buffers after each log message.
        /// </summary>
        /// <docgen category='Performance Tuning Options' order='10' />
        [DefaultValue(true)]
        public bool AutoFlush { get; set; }

        /// <summary>
        /// Gets or sets the number of files to be kept open. Setting this to a higher value may improve performance
        /// in a situation where a single File target is writing to many files
        /// (such as splitting by level or by logger).
        /// </summary>
        /// <remarks>
        /// The files are managed on a LRU (least recently used) basis, which flushes
        /// the files that have not been used for the longest period of time should the
        /// cache become full. As a rule of thumb, you shouldn't set this parameter to 
        /// a very high value. A number like 10-15 shouldn't be exceeded, because you'd
        /// be keeping a large number of files open which consumes system resources.
        /// </remarks>
        /// <docgen category='Performance Tuning Options' order='10' />
        [DefaultValue(5)]
        [Advanced]
        public int OpenFileCacheSize { get; set; }

        /// <summary>
        /// Gets or sets the maximum number of seconds that files are kept open. If this number is negative the files are 
        /// not automatically closed after a period of inactivity.
        /// </summary>
        /// <docgen category='Performance Tuning Options' order='10' />
        [DefaultValue(-1)]
        [Advanced]
        public int OpenFileCacheTimeout { get; set; }

        /// <summary>
        /// Gets or sets the log file buffer size in bytes.
        /// </summary>
        /// <docgen category='Performance Tuning Options' order='10' />
        [DefaultValue(32768)]
        public int BufferSize { get; set; }

        /// <summary>
        /// Gets or sets the file encoding.
        /// </summary>
        /// <docgen category='Layout Options' order='10' />
        public Encoding Encoding { get; set; }

        /// <summary>
        /// Gets or sets a value indicating whether concurrent writes to the log file by multiple processes on the same host.
        /// </summary>
        /// <remarks>
        /// This makes multi-process logging possible. NLog uses a special technique
        /// that lets it keep the files open for writing.
        /// </remarks>
        /// <docgen category='Performance Tuning Options' order='10' />
        [DefaultValue(true)]
        public bool ConcurrentWrites { get; set; }

        /// <summary>
        /// Gets or sets a value indicating whether concurrent writes to the log file by multiple processes on different network hosts.
        /// </summary>
        /// <remarks>
        /// This effectively prevents files from being kept open.
        /// </remarks>
        /// <docgen category='Performance Tuning Options' order='10' />
        [DefaultValue(false)]
        public bool NetworkWrites { get; set; }

        /// <summary>
        /// Gets or sets the number of times the write is appended on the file before NLog
        /// discards the log message.
        /// </summary>
        /// <docgen category='Performance Tuning Options' order='10' />
        [DefaultValue(10)]
        [Advanced]
        public int ConcurrentWriteAttempts { get; set; }

        /// <summary>
        /// Gets or sets the delay in milliseconds to wait before attempting to write to the file again.
        /// </summary>
        /// <remarks>
        /// The actual delay is a random value between 0 and the value specified
        /// in this parameter. On each failed attempt the delay base is doubled
        /// up to <see cref="ConcurrentWriteAttempts" /> times.
        /// </remarks>
        /// <example>
        /// Assuming that ConcurrentWriteAttemptDelay is 10 the time to wait will be:<p/>
        /// a random value between 0 and 10 milliseconds - 1st attempt<br/>
        /// a random value between 0 and 20 milliseconds - 2nd attempt<br/>
        /// a random value between 0 and 40 milliseconds - 3rd attempt<br/>
        /// a random value between 0 and 80 milliseconds - 4th attempt<br/>
        /// ...<p/>
        /// and so on.
        /// </example>
        /// <docgen category='Performance Tuning Options' order='10' />
        [DefaultValue(1)]
        [Advanced]
        public int ConcurrentWriteAttemptDelay { get; set; }

        /// <summary>
        /// Gets or sets a value indicating whether to archive old log file on startup.
        /// </summary>
        /// <remarks>
        /// This option works only when the "FileName" parameter denotes a single file.
        /// After archiving the old file, the current log file will be empty.
        /// </remarks>
        /// <docgen category='Output Options' order='10' />
        [DefaultValue(false)]
        public bool ArchiveOldFileOnStartup { get; set; }

        /// <summary>
        /// Gets or sets a value specifying the date format to use when archving files.
        /// </summary>
        /// <remarks>
        /// This option works only when the "ArchiveNumbering" parameter is set either to Date or DateAndSequence.
        /// </remarks>
        /// <docgen category='Output Options' order='10' />
        [DefaultValue("")]
        public string ArchiveDateFormat { get; set; }

        /// <summary>
        /// Gets or sets the size in bytes above which log files will be automatically archived.
        /// 
        /// Warning: combining this with <see cref="ArchiveNumberingMode.Date"/> isn't supported. We cannot create multiple archive files, if they should have the same name.
        /// Choose:  <see cref="ArchiveNumberingMode.DateAndSequence"/> 
        /// </summary>
        /// <remarks>
        /// Caution: Enabling this option can considerably slow down your file 
        /// logging in multi-process scenarios. If only one process is going to
        /// be writing to the file, consider setting <c>ConcurrentWrites</c>
        /// to <c>false</c> for maximum performance.
        /// </remarks>
        /// <docgen category='Archival Options' order='10' />
        public long ArchiveAboveSize { get; set; }

        /// <summary>
        /// Gets or sets a value indicating whether to automatically archive log files every time the specified time passes.
        /// </summary>
        /// <remarks>
        /// Files are moved to the archive as part of the write operation if the current period of time changes. For example
        /// if the current <c>hour</c> changes from 10 to 11, the first write that will occur
        /// on or after 11:00 will trigger the archiving.
        /// <p>
        /// Caution: Enabling this option can considerably slow down your file 
        /// logging in multi-process scenarios. If only one process is going to
        /// be writing to the file, consider setting <c>ConcurrentWrites</c>
        /// to <c>false</c> for maximum performance.
        /// </p>
        /// </remarks>
        /// <docgen category='Archival Options' order='10' />
        public FileArchivePeriod ArchiveEvery { get; set; }

        /// <summary>
        /// Gets or sets the name of the file to be used for an archive.
        /// </summary>
        /// <remarks>
        /// It may contain a special placeholder {#####}
        /// that will be replaced with a sequence of numbers depending on 
        /// the archiving strategy. The number of hash characters used determines
        /// the number of numerical digits to be used for numbering files.
        /// </remarks>
        /// <docgen category='Archival Options' order='10' />
        public Layout ArchiveFileName { get; set; }

        /// <summary>
        /// Gets or sets the maximum number of archive files that should be kept.
        /// </summary>
        /// <docgen category='Archival Options' order='10' />
        [DefaultValue(0)]
        public int MaxArchiveFiles
        {
            get
            {
                return maxArchiveFiles;
            }
            set
            {
                maxArchiveFiles = value;
                fileArchive.MaxArchiveFileToKeep = value;
            }
        }

        /// <summary>
        /// Gets or sets the way file archives are numbered. 
        /// </summary>
        /// <docgen category='Archival Options' order='10' />
        public ArchiveNumberingMode ArchiveNumbering { get; set; }

#if NET4_5
        /// <summary>
        /// Gets or sets a value indicating whether to compress archive files into the zip archive format.
        /// </summary>
        /// <docgen category='Archival Options' order='10' />
        [DefaultValue(false)]
        public bool EnableArchiveFileCompression { get; set; }
#else
        /// <summary>
        /// Gets or sets a value indicating whether to compress archive files into the zip archive format.
        /// </summary>
        private const bool EnableArchiveFileCompression = false;
#endif

        /// <summary>
        /// Gets or set a value indicating whether a managed file stream is forced, instead of used the native implementation.
        /// </summary>
        [DefaultValue(false)]
        public bool ForceManaged { get; set; }

        /// <summary>
        /// Gets the characters that are appended after each line.
        /// </summary>
        protected internal string NewLineChars
        {
            get
            {
                return lineEndingMode.NewLineCharacters;
            }
        }

        /// <summary>
        /// Removes records of initialized files that have not been 
        /// accessed in the last two days.
        /// </summary>
        /// <remarks>
        /// Files are marked 'initialized' for the purpose of writing footers when the logging finishes.
        /// </remarks>
        public void CleanupInitializedFiles()
        {
            this.CleanupInitializedFiles(DateTime.Now.AddDays(-FileTarget.InitializedFilesCleanupPeriod));
        }

        /// <summary>
        /// Removes records of initialized files that have not been
        /// accessed after the specified date.
        /// </summary>
        /// <param name="cleanupThreshold">The cleanup threshold.</param>
        /// <remarks>
        /// Files are marked 'initialized' for the purpose of writing footers when the logging finishes.
        /// </remarks>
        public void CleanupInitializedFiles(DateTime cleanupThreshold)
        {
            var filesToUninitialize = new List<string>();

            // Select the files require to be uninitialized.
            foreach (var file in this.initializedFiles)
            {
                if (file.Value < cleanupThreshold)
                {
                    filesToUninitialize.Add(file.Key);
                }
            }

            // Uninitialize the files.
            foreach (string fileName in filesToUninitialize)
            {
                this.WriteFooterAndUninitialize(fileName);
            }
        }

        /// <summary>
        /// Flushes all pending file operations.
        /// </summary>
        /// <param name="asyncContinuation">The asynchronous continuation.</param>
        /// <remarks>
        /// The timeout parameter is ignored, because file APIs don't provide
        /// the needed functionality.
        /// </remarks>
        protected override void FlushAsync(AsyncContinuation asyncContinuation)
        {
            try
            {
                recentAppenders.FlushAppenders();
                asyncContinuation(null);
            }
            catch (Exception exception)
            {
                if (exception.MustBeRethrown())
                {
                    throw;
                }

                asyncContinuation(exception);
            }
        }

        /// <summary>
        /// Returns the suitable appender factory ( <see cref="IFileAppenderFactory"/>) to be used to generate the file
        /// appenders associated with the <see cref="FileTarget"/> instance.
        /// 
        /// The type of the file appender factory returned depends on the values of various <see cref="FileTarget"/> properties.
        /// </summary>
        /// <returns><see cref="IFileAppenderFactory"/> suitable for this instance.</returns>
        private IFileAppenderFactory GetFileAppenderFactory()
        {
            if (!this.KeepFileOpen)
            {
                return RetryingMultiProcessFileAppender.TheFactory;
            }
            else
            {
                if (this.ArchiveAboveSize != FileTarget.ArchiveAboveSizeDisabled || this.ArchiveEvery != FileArchivePeriod.None)
                {
                    if (this.NetworkWrites)
                    {
                        return RetryingMultiProcessFileAppender.TheFactory;
                    }
                    else if (this.ConcurrentWrites)
                    {
#if SILVERLIGHT
                        return RetryingMultiProcessFileAppender.TheFactory;
#elif MONO
                        //
                        // mono on Windows uses mutexes, on Unix - special appender
                        //
                        if (PlatformDetector.IsUnix)
                        {
                            return UnixMultiProcessFileAppender.TheFactory;
                        }
                        else
                        {
                            return MutexMultiProcessFileAppender.TheFactory;
                        }
#else
                        return MutexMultiProcessFileAppender.TheFactory;
#endif
                    }
                    else
                    {
                        return CountingSingleProcessFileAppender.TheFactory;
                    }
                }
                else
                {
                    if (this.NetworkWrites)
                    {
                        return RetryingMultiProcessFileAppender.TheFactory;
                    }
                    else if (this.ConcurrentWrites)
                    {
#if SILVERLIGHT
                        return RetryingMultiProcessFileAppender.TheFactory;
#elif MONO
                        //
                        // mono on Windows uses mutexes, on Unix - special appender
                        //
                        if (PlatformDetector.IsUnix)
                        {
                            return UnixMultiProcessFileAppender.TheFactory;
                        }
                        else
                        {
                            return MutexMultiProcessFileAppender.TheFactory;
                        }
#else
                        return MutexMultiProcessFileAppender.TheFactory;
#endif
                    }
                    else
                    {
                        return SingleProcessFileAppender.TheFactory;
                    }
                }
            }
        }

        /// <summary>
        /// Initializes file logging by creating data structures that
        /// enable efficient multi-file logging.
        /// </summary>
        protected override void InitializeTarget()
        {
            base.InitializeTarget();
            this.appenderFactory = GetFileAppenderFactory();

            this.recentAppenders = new FileAppenderCache(this.OpenFileCacheSize, this.appenderFactory, this);

            if ((this.OpenFileCacheSize > 0 || this.EnableFileDelete) && this.OpenFileCacheTimeout > 0)
            {
                this.autoClosingTimer = new Timer(
                    this.AutoClosingTimerCallback,
                    null,
                    this.OpenFileCacheTimeout * 1000,
                    this.OpenFileCacheTimeout * 1000);
            }
        }

        /// <summary>
        /// Closes the file(s) opened for writing.
        /// </summary>
        protected override void CloseTarget()
        {
            base.CloseTarget();

            foreach (string fileName in new List<string>(this.initializedFiles.Keys))
            {
                this.WriteFooterAndUninitialize(fileName);
            }

            if (this.autoClosingTimer != null)
            {
                this.autoClosingTimer.Change(Timeout.Infinite, Timeout.Infinite);
                this.autoClosingTimer.Dispose();
                this.autoClosingTimer = null;
            }

            this.recentAppenders.CloseAppenders();           
        }

        /// <summary>
        /// Writes the specified logging event to a file specified in the FileName 
        /// parameter.
        /// </summary>
        /// <param name="logEvent">The logging event.</param>
        protected override void Write(LogEventInfo logEvent)
        {
            string fileName = CleanupInvalidFileNameChars(this.FileName.Render(logEvent));

            byte[] bytes = this.GetBytesToWrite(logEvent);

            if (this.ShouldAutoArchive(fileName, logEvent, bytes.Length))
            {
                this.recentAppenders.InvalidateAppender(fileName);
                this.DoAutoArchive(fileName, logEvent);
            }

            // Clean up old archives if this is the first time a log record is being written to
            // this log file and the archiving system is date/time based.
            if (this.ArchiveNumbering == ArchiveNumberingMode.Date && this.ArchiveEvery != FileArchivePeriod.None)
            {
                if (!previousFileNames.Contains(fileName))
                {
                    if (this.previousFileNames.Count > this.maxLogFilenames)
                    {
                        this.previousFileNames.Dequeue();
                    }

                    string fileNamePattern = this.GetFileNamePattern(fileName, logEvent);
                    this.DeleteOldDateArchives(fileNamePattern);
                    this.previousFileNames.Enqueue(fileName);
                }
            }

            this.WriteToFile(fileName, logEvent, bytes, false);
        }

        /// <summary>
        /// Writes the specified array of logging events to a file specified in the FileName
        /// parameter.
        /// </summary>
        /// <param name="logEvents">An array of <see cref="AsyncLogEventInfo"/> objects.</param>
        /// <remarks>
        /// This function makes use of the fact that the events are batched by sorting
        /// the requests by filename. This optimizes the number of open/close calls
        /// and can help improve performance.
        /// </remarks>
        protected override void Write(AsyncLogEventInfo[] logEvents)
        {
            var buckets = logEvents.BucketSort(c => this.FileName.Render(c.LogEvent));
            using (var ms = new MemoryStream())
            {
                var pendingContinuations = new List<AsyncContinuation>();

                foreach (var bucket in buckets)
                {
                    string fileName = CleanupInvalidFileNameChars(bucket.Key);

                    ms.SetLength(0);
                    ms.Position = 0;

                    LogEventInfo firstLogEvent = null;

                    foreach (AsyncLogEventInfo ev in bucket.Value)
                    {
                        if (firstLogEvent == null)
                        {
                            firstLogEvent = ev.LogEvent;
                        }

                        byte[] bytes = this.GetBytesToWrite(ev.LogEvent);
                        ms.Write(bytes, 0, bytes.Length);
                        pendingContinuations.Add(ev.Continuation);
                    }

                    this.FlushCurrentFileWrites(fileName, firstLogEvent, ms, pendingContinuations);
                }
            }
        }

        /// <summary>
        /// Formats the log event for write.
        /// </summary>
        /// <param name="logEvent">The log event to be formatted.</param>
        /// <returns>A string representation of the log event.</returns>
        protected virtual string GetFormattedMessage(LogEventInfo logEvent)
        {
            return this.Layout.Render(logEvent);
        }

        /// <summary>
        /// Gets the bytes to be written to the file.
        /// </summary>
        /// <param name="logEvent">Log event.</param>
        /// <returns>Array of bytes that are ready to be written.</returns>
        protected virtual byte[] GetBytesToWrite(LogEventInfo logEvent)
        {
            string renderedText = this.GetFormattedMessage(logEvent) + this.NewLineChars;
            return this.TransformBytes(this.Encoding.GetBytes(renderedText));
        }

        /// <summary>
        /// Modifies the specified byte array before it gets sent to a file.
        /// </summary>
        /// <param name="value">The byte array.</param>
        /// <returns>The modified byte array. The function can do the modification in-place.</returns>
        protected virtual byte[] TransformBytes(byte[] value)
        {
            return value;
        }

        /// <summary>
        /// Replaces the numeric pattern i.e. {#} in a file name with the <paramref name="value"/> parameter value.
        /// </summary>
        /// <param name="pattern">File name which contains the numeric pattern.</param>
        /// <param name="value">Value which will replace the numeric pattern.</param>
        /// <returns>File name with the value of <paramref name="value"/> in the position of the numberic pattern.</returns>
        private static string ReplaceNumberPattern(string pattern, int value)
        {
            int firstPart = pattern.IndexOf("{#", StringComparison.Ordinal);
            int lastPart = pattern.IndexOf("#}", StringComparison.Ordinal) + 2;
            int numDigits = lastPart - firstPart - 2;

            return pattern.Substring(0, firstPart) + Convert.ToString(value, 10).PadLeft(numDigits, '0') + pattern.Substring(lastPart);
        }

        private void FlushCurrentFileWrites(string currentFileName, LogEventInfo firstLogEvent, MemoryStream ms, List<AsyncContinuation> pendingContinuations)
        {
            Exception lastException = null;

            try
            {
                if (currentFileName != null)
                {
                    if (this.ShouldAutoArchive(currentFileName, firstLogEvent, (int)ms.Length))
                    {
                        this.WriteFooterAndUninitialize(currentFileName);
                        this.recentAppenders.InvalidateAppender(currentFileName);
                        this.DoAutoArchive(currentFileName, firstLogEvent);
                    }

                    this.WriteToFile(currentFileName, firstLogEvent, ms.ToArray(), false);
                }
            }
            catch (Exception exception)
            {
                if (exception.MustBeRethrown())
                {
                    throw;
                }

                lastException = exception;
            }

            foreach (AsyncContinuation cont in pendingContinuations)
            {
                cont(lastException);
            }

            pendingContinuations.Clear();
        }

        /// <summary>
        /// Determines if the file name as <see cref="String"/> contains a numeric pattern i.e. {#} in it.  
        ///
        /// Example: 
        ///     trace{#}.log        Contains the numeric pattern.
        ///     trace{###}.log      Contains the numeric pattern.
        ///     trace{#X#}.log      Contains the numeric pattern (See remarks).
        ///     trace.log           Does not contain the pattern.
        /// </summary>
        /// <remarks>Occationally, this method can identify the existance of the {#} pattern incorrectly.</remarks>
        /// <param name="fileName">File name to be checked.</param>
        /// <returns><see langword="true"/> when the pattern is found; <see langword="false"/> otherwise.</returns>
        private static bool ContainsFileNamePattern(string fileName)
        {
            int startingIndex = fileName.IndexOf("{#", StringComparison.Ordinal);
            int endingIndex = fileName.IndexOf("#}", StringComparison.Ordinal);

            return (startingIndex != -1 && endingIndex != -1 && startingIndex < endingIndex);
        }

        /// <summary>
        /// Archives the <paramref name="fileName"/> using a rolling style numbering (the most recent is always #0 then
        /// #1, ..., #N. When the number of archive files exceed <see cref="P:MaxArchiveFiles"/> the obsolete archives
        /// are deleted.
        /// </summary>
        /// <remarks>
        /// This method is called recursively. This is the reason the <paramref name="archiveNumber"/> is required.
        /// </remarks>
        /// <param name="fileName">File name to be archived.</param>
        /// <param name="pattern">File name template which contains the numeric pattern to be replaced.</param>
        /// <param name="archiveNumber">Value which will replace the numeric pattern.</param>
        private void RecursiveRollingRename(string fileName, string pattern, int archiveNumber)
        {
            if (this.MaxArchiveFiles > 0 && archiveNumber >= this.MaxArchiveFiles)
            {
                File.Delete(fileName);
                return;
            }

            if (!File.Exists(fileName))
            {
                return;
            }

            string newFileName = ReplaceNumberPattern(pattern, archiveNumber);
            RecursiveRollingRename(newFileName, pattern, archiveNumber + 1);

            var shouldCompress = archiveNumber == 0;
            try
            {
                RollArchiveForward(fileName, newFileName, shouldCompress);
            }
            catch (IOException)
            {
                // TODO: Check the value of CreateDirs property before creating directories.
                string dir = Path.GetDirectoryName(newFileName);
                if (!Directory.Exists(dir))
                {
                    Directory.CreateDirectory(dir);
                }

                RollArchiveForward(fileName, newFileName, shouldCompress);
            }
        }

        /// <summary>
        /// Archives the <paramref name="fileName"/> using a sequence style numbering. The most recent archive has the
        /// highest number. When the number of archive files exceed <see cref="P:MaxArchiveFiles"/> the obsolete
        /// archives are deleted.
        /// </summary>
        /// <param name="fileName">File name to be archived.</param>
        /// <param name="pattern">File name template which contains the numeric pattern to be replaced.</param>
        private void ArchiveBySequence(string fileName, string pattern)
        {
            FileNameTemplate fileTemplate = new FileNameTemplate(Path.GetFileName(pattern));
            int trailerLength = fileTemplate.Template.Length - fileTemplate.EndAt;
            string fileNameMask = fileTemplate.ReplacePattern("*");

            string dirName = Path.GetDirectoryName(Path.GetFullPath(pattern));
            int nextNumber = -1;
            int minNumber = -1;

            var number2Name = new Dictionary<int, string>();

            try
            {
#if SILVERLIGHT && !WINDOWS_PHONE
                foreach (string s in Directory.EnumerateFiles(dirName, fileNameMask))
#else
                foreach (string s in Directory.GetFiles(dirName, fileNameMask))
#endif
                {
                    string baseName = Path.GetFileName(s);
                    string number = baseName.Substring(fileTemplate.BeginAt, baseName.Length - trailerLength - fileTemplate.BeginAt);
                    int num;

                    try
                    {
                        num = Convert.ToInt32(number, CultureInfo.InvariantCulture);
                    }
                    catch (FormatException)
                    {
                        continue;
                    }

                    nextNumber = Math.Max(nextNumber, num);
                    minNumber = minNumber != -1 ? Math.Min(minNumber, num) : num;

                    number2Name[num] = s;
                }

                nextNumber++;
            }
            catch (DirectoryNotFoundException)
            {
                Directory.CreateDirectory(dirName);
                nextNumber = 0;
            }

            if (minNumber != -1 && this.MaxArchiveFiles != 0)
            {
                int minNumberToKeep = nextNumber - this.MaxArchiveFiles + 1;
                for (int i = minNumber; i < minNumberToKeep; ++i)
                {
                    string s;

                    if (number2Name.TryGetValue(i, out s))
                    {
                        InternalLogger.Info("Deleting old archive {0}", s);
                        File.Delete(s);
                    }
                }
            }

            string newFileName = ReplaceNumberPattern(pattern, nextNumber);
            RollArchiveForward(fileName, newFileName, allowCompress: true);
        }

        /// <summary>
        /// Creates an archive copy of source file either by compressing it or moving to a new location in the file
        /// system. Which action will be used is determined by the value of <paramref name="enableCompression"/> parameter.
        /// </summary>
        /// <param name="fileName">File name to be archived.</param>
        /// <param name="archiveFileName">Name of the archive file.</param>
        /// <param name="enableCompression">Enables file compression</param>
        private static void ArchiveFile(string fileName, string archiveFileName, bool enableCompression)
        {
            string archiveFolderPath = Path.GetDirectoryName(archiveFileName);
            if (!Directory.Exists(archiveFolderPath))
                Directory.CreateDirectory(archiveFolderPath);

#if NET4_5
            if (enableCompression)
            {
                InternalLogger.Info("Archiving {0} to zip-archive {1}", fileName, archiveFileName);
                using (var archiveStream = new FileStream(archiveFileName, FileMode.Create))
                using (var archive = new ZipArchive(archiveStream, ZipArchiveMode.Create))
                using (var originalFileStream = new FileStream(fileName, FileMode.Open, FileAccess.Read, FileShare.Read))
                {
                    var zipArchiveEntry = archive.CreateEntry(Path.GetFileName(fileName));
                    using (var destination = zipArchiveEntry.Open())
                    {
                        originalFileStream.CopyTo(destination);
                    }
                }

                File.Delete(fileName);
            }
            else
#endif
            {
                InternalLogger.Info("Archiving {0} to {1}", fileName, archiveFileName);
                File.Move(fileName, archiveFileName);
            }
        }

        private void RollArchiveForward(string existingFileName, string archiveFileName, bool allowCompress)
        {
            ArchiveFile(existingFileName, archiveFileName, allowCompress && EnableArchiveFileCompression);

            string fileName = Path.GetFileName(existingFileName);
            if (fileName == null) { return; }

            // When the file has been moved, the original filename is 
            // no longer one of the initializedFiles. The initializedFilesCounter
            // should be left alone, the amount is still valid.
            if (this.initializedFiles.ContainsKey(fileName))
            {
                this.initializedFiles.Remove(fileName);
            }
            else if (this.initializedFiles.ContainsKey(existingFileName))
            {
                this.initializedFiles.Remove(existingFileName);
            }
        }

#if !NET_CF
        /// <summary>
        /// <para>
        /// Archives the <paramref name="fileName"/> using a date and sequence style numbering. Archives will be stamped
        /// with the prior period (Year, Month, Day) datetime. The most recent archive has the highest number (in
        /// combination with the date).
        /// </para>
        /// <para>
        /// When the number of archive files exceed <see cref="P:MaxArchiveFiles"/> the obsolete archives are deleted.
        /// </para>
        /// </summary>
        /// <param name="fileName">File name to be archived.</param>
        /// <param name="pattern">File name template which contains the numeric pattern to be replaced.</param>
        /// <param name="logEvent">Log event that the <see cref="FileTarget"/> instance is currently processing.</param>
        private void ArchiveByDateAndSequence(string fileName, string pattern, LogEventInfo logEvent)
        {
            string baseNamePattern = Path.GetFileName(pattern);

            if (string.IsNullOrEmpty(baseNamePattern))
            {
                return;
            }

            FileNameTemplate fileTemplate = new FileNameTemplate(baseNamePattern);
            string fileNameMask = fileTemplate.ReplacePattern("*");
            string dateFormat = GetDateFormatString(this.ArchiveDateFormat);

            string dirName = Path.GetDirectoryName(Path.GetFullPath(pattern));
            if (string.IsNullOrEmpty(dirName))
            {
                return;
            }

            int minSequenceLength = fileTemplate.EndAt - fileTemplate.BeginAt - 2;
            int nextSequenceNumber;
            DateTime archiveDate = GetArchiveDate(IsDaySwitch(fileName, logEvent));
            List<string> archiveFileNames;
            if (Directory.Exists(dirName))
            {
                List<DateAndSequenceArchive> archives = FindDateAndSequenceArchives(dirName, fileName, fileNameMask, minSequenceLength, dateFormat, fileTemplate)
                    .ToList();

                // Find out the next sequence number among existing archives having the same date part as the current date.
                int? lastSequenceNumber = archives
                    .Where(a => a.HasSameFormattedDate(archiveDate))
                    .Max(a => (int?)a.Sequence);
                nextSequenceNumber = (int)(lastSequenceNumber != null ? lastSequenceNumber + 1 : 0);

                archiveFileNames = archives
                    .OrderBy(a => a.Date)
                    .ThenBy(a => a.Sequence)
                    .Select(a => a.FileName)
                    .ToList();
            }
            else
            {
                Directory.CreateDirectory(dirName);
                nextSequenceNumber = 0;
                archiveFileNames = new List<string>();
            }

            string paddedSequence = nextSequenceNumber.ToString().PadLeft(minSequenceLength, '0');
            string archiveFileNameWithoutPath = fileNameMask.Replace("*",
                string.Format("{0}.{1}", archiveDate.ToString(dateFormat), paddedSequence));
            string archiveFileName = Path.Combine(dirName, archiveFileNameWithoutPath);

            RollArchiveForward(fileName, archiveFileName, allowCompress: true);
            archiveFileNames.Add(archiveFileName);
            EnsureArchiveCount(archiveFileNames);
        }

        /// <summary>
        /// Determines whether a file with a different name from <paramref name="fileName"/> is needed to receive the
        /// <paramref name="logEvent"/>. This is determined based on the last date and time which the file has been
        /// written compared to the time the log event was initiated.
        /// </summary>
        /// <returns>
        /// <see langword="true"/> when log event time is "different" than the last write time; <see langword="false"/> otherwise.
        /// </returns>
        private bool IsDaySwitch(string fileName, LogEventInfo logEvent)
        {
            DateTime lastWriteTime;
            long fileLength;
            if (this.GetFileInfo(fileName, out lastWriteTime, out fileLength))
            {
                string formatString = GetDateFormatString(string.Empty);
                string ts = lastWriteTime.ToLocalTime().ToString(formatString, CultureInfo.InvariantCulture);
                string ts2 = logEvent.TimeStamp.ToLocalTime().ToString(formatString, CultureInfo.InvariantCulture);

                return ts != ts2;
            }

            return false;
        }

        /// <summary>
        /// Deletes files among a given list, and stops as soon as the remaining files are fewer than the <see
        /// cref="P:FileTarget.MaxArchiveFiles"/> setting.
        /// </summary>
        /// <param name="oldArchiveFileNames">List of the file archives.</param>
        /// <remarks>
        /// Items are deleted in the same order as in <paramref name="oldArchiveFileNames"/>. No file is deleted if <see
        /// cref="P:FileTarget.MaxArchiveFiles"/> property is zero.
        /// </remarks>
        private void EnsureArchiveCount(List<string> oldArchiveFileNames)
        {
            if (this.MaxArchiveFiles <= 0) return;

            int numberToDelete = oldArchiveFileNames.Count - this.MaxArchiveFiles;
            for (int fileIndex = 0; fileIndex < numberToDelete; fileIndex++)
            {
                InternalLogger.Info("Deleting old archive {0}.", oldArchiveFileNames[fileIndex]);
                File.Delete(oldArchiveFileNames[fileIndex]);
            }
        }

        /// <summary>
        /// Searches a given directory for archives that comply with the current archive pattern.
        /// </summary>
        /// <returns>An enumeration of archive infos, ordered by their file creation date.</returns>
        private IEnumerable<DateAndSequenceArchive> FindDateAndSequenceArchives(string dirName, string logFileName,
            string fileNameMask,
            int minSequenceLength, string dateFormat, FileNameTemplate fileTemplate)
        {
            var directoryInfo = new DirectoryInfo(dirName);

            int archiveFileNameMinLength = fileNameMask.Length + minSequenceLength;
            var archiveFileNames = GetFiles(directoryInfo, fileNameMask)
                .Where(n => n.Name.Length >= archiveFileNameMinLength)
                .OrderBy(n => n.CreationTime)
                .Select(n => n.FullName);

            foreach (string archiveFileName in archiveFileNames)
            {
                //Get the archive file name or empty string if it's null
                string archiveFileNameWithoutPath = Path.GetFileName(archiveFileName) ?? "";

                DateTime date;
                int sequence;
                if (
                    !TryParseDateAndSequence(archiveFileNameWithoutPath, dateFormat, fileTemplate, out date,
                        out sequence))
                {
                    continue;
                }

                //It's possible that the log file itself has a name that will match the archive file mask.
                if (string.IsNullOrEmpty(archiveFileNameWithoutPath) ||
                    archiveFileNameWithoutPath.Equals(Path.GetFileName(logFileName)))
                {
                    continue;
                }

                yield return new DateAndSequenceArchive(archiveFileName, date, dateFormat, sequence);
            }
        }

        private static bool TryParseDateAndSequence(string archiveFileNameWithoutPath, string dateFormat, FileNameTemplate fileTemplate, out DateTime date, out int sequence)
        {
            int trailerLength = fileTemplate.Template.Length - fileTemplate.EndAt;
            int dateAndSequenceIndex = fileTemplate.BeginAt;
            int dateAndSequenceLength = archiveFileNameWithoutPath.Length - trailerLength - dateAndSequenceIndex;

            string dateAndSequence = archiveFileNameWithoutPath.Substring(dateAndSequenceIndex, dateAndSequenceLength);
            int sequenceIndex = dateAndSequence.LastIndexOf('.') + 1;

            string sequencePart = dateAndSequence.Substring(sequenceIndex);
            if (!Int32.TryParse(sequencePart, NumberStyles.None, CultureInfo.CurrentCulture, out sequence))
            {
                date = default(DateTime);
                return false;
            }

            string datePart = dateAndSequence.Substring(0, dateAndSequence.Length - sequencePart.Length - 1);
            if (!DateTime.TryParseExact(datePart, dateFormat, CultureInfo.CurrentCulture, DateTimeStyles.None,
                out date))
            {
                return false;
            }

            return true;
        }

        /// <summary>
        /// Gets the collection of files in the specified directory which they match the <paramref name="fileNameMask"/>.
        /// </summary>
        /// <param name="directoryInfo">Directory to searched.</param>
        /// <param name="fileNameMask">Pattern whihc the files will be searched against.</param>
        /// <returns>Lisf of files matching the pattern.</returns>
        private static IEnumerable<FileInfo> GetFiles(DirectoryInfo directoryInfo, string fileNameMask)
        {
#if SILVERLIGHT && !WINDOWS_PHONE
            return directoryInfo.EnumerateFiles(fileNameMask);
#else
            return directoryInfo.GetFiles(fileNameMask);
#endif
        }

        /// <summary>
        /// Replaces the string-based pattern i.e. {#} in a file name with the value passed in <paramref
        /// name="replacementValue"/> parameter.
        /// </summary>
        /// <param name="pattern">File name which contains the string-based pattern.</param>
        /// <param name="replacementValue">Value which will replace the string-based pattern.</param>
        /// <returns>
        /// File name with the value of <paramref name="replacementValue"/> in the position of the string-based pattern.
        /// </returns>
        private static string ReplaceFileNamePattern(string pattern, string replacementValue)
        {
            //
            // TODO: ReplaceFileNamePattern() method is nearly identical to ReplaceNumberPattern(). Consider merging.
            //

            return new FileNameTemplate(Path.GetFileName(pattern)).ReplacePattern(replacementValue);
        }

        /// <summary>
        /// Archives the <paramref name="fileName"/> using a date style numbering. Archives will be stamped with the
        /// prior period (Year, Month, Day, Hour, Minute) datetime. When the number of archive files exceed <see
        /// cref="P:MaxArchiveFiles"/> the obsolete archives are deleted.
        /// </summary>
        /// <param name="fileName">File name to be archived.</param>
        /// <param name="pattern">File name template which contains the numeric pattern to be replaced.</param>
        private void ArchiveByDate(string fileName, string pattern)
        {
            string fileNameMask = ReplaceFileNamePattern(pattern, "*");
            string dirName = Path.GetDirectoryName(Path.GetFullPath(pattern));
            string dateFormat = GetDateFormatString(this.ArchiveDateFormat);

            DateTime archiveDate = GetArchiveDate(true);
            if (dirName != null)
            {
                string archiveFileName = Path.Combine(dirName, fileNameMask.Replace("*", archiveDate.ToString(dateFormat)));
                RollArchiveForward(fileName, archiveFileName, allowCompress: true);
            }

            DeleteOldDateArchives(pattern);
        }

        /// <summary>
        /// Deletes archive files in reverse chronological order until only the
        /// MaxArchiveFiles number of archive files remain.
        /// </summary>
        /// <param name="pattern">The pattern that archive filenames will match</param>
        private void DeleteOldDateArchives(string pattern)
        {

            string fileNameMask = ReplaceFileNamePattern(pattern, "*");
            string dirName = Path.GetDirectoryName(Path.GetFullPath(pattern));
            string dateFormat = GetDateFormatString(this.ArchiveDateFormat);

            if (dirName != null)
            {
                DirectoryInfo directoryInfo = new DirectoryInfo(dirName);
                if (!directoryInfo.Exists)
                {
                    Directory.CreateDirectory(dirName);
                    return;
                }

<<<<<<< HEAD
#if SILVERLIGHT && !WINDOWS_PHONE
                List<string> files = directoryInfo.EnumerateFiles(fileNameMask).OrderBy(n => n.CreationTime).Select(n => n.FullName).ToList();
=======
#if SILVERLIGHT
                var files = directoryInfo.EnumerateFiles(fileNameMask).OrderBy(n => n.CreationTime).Select(n => n.FullName);
>>>>>>> 168bc5d6
#else
                var files = directoryInfo.GetFiles(fileNameMask).OrderBy(n => n.CreationTime).Select(n => n.FullName);
#endif
                List<string> filesByDate = new List<string>();

                foreach (string nextFile in files)
                {
                    string archiveFileName = Path.GetFileName(nextFile);
                    string datePart = archiveFileName.Substring(fileNameMask.LastIndexOf('*'), dateFormat.Length);
                    DateTime fileDate = DateTime.MinValue;
                    if (DateTime.TryParseExact(datePart, dateFormat, CultureInfo.InvariantCulture, DateTimeStyles.None, out fileDate))
                    {
                        filesByDate.Add(nextFile);
                    }
                }

                EnsureArchiveCount(filesByDate);
            }
        }
#endif

        /// <summary>
        /// Gets the correct formating <see langword="String"/> to be used based on the value of <see
        /// cref="P:ArchiveEvery"/> for converting <see langword="DateTime"/> values which will be inserting into file
        /// names during archiving.
        /// 
        /// This value will be computed only when a empty value or <see langword="null"/> is passed into <paramref name="defaultFormat"/>
        /// </summary>
        /// <param name="defaultFormat">Date format to used irrespectively of <see cref="P:ArchiveEvery"/> value.</param>
        /// <returns>Formatting <see langword="String"/> for dates.</returns>
        private string GetDateFormatString(string defaultFormat)
        {
            // If archiveDateFormat is not set in the config file, use a default 
            // date format string based on the archive period.
            string formatString = defaultFormat;
            if (string.IsNullOrEmpty(formatString))
            {
                switch (this.ArchiveEvery)
                {
                    case FileArchivePeriod.Year:
                        formatString = "yyyy";
                        break;

                    case FileArchivePeriod.Month:
                        formatString = "yyyyMM";
                        break;

                    default:
                        formatString = "yyyyMMdd";
                        break;

                    case FileArchivePeriod.Hour:
                        formatString = "yyyyMMddHH";
                        break;

                    case FileArchivePeriod.Minute:
                        formatString = "yyyyMMddHHmm";
                        break;
                }
            }
            return formatString;
        }

        private DateTime GetArchiveDate(bool isNextCycle)
        {
            DateTime archiveDate = TimeSource.Current.Time;

            // Because AutoArchive/ArchiveByDate gets called after the FileArchivePeriod condition matches, decrement the archive period by 1
            // (i.e. If ArchiveEvery = Day, the file will be archived with yesterdays date)
            int addCount = isNextCycle ? -1 : 0;

            switch (this.ArchiveEvery)
            {
                case FileArchivePeriod.Day:
                    archiveDate = archiveDate.AddDays(addCount);
                    break;

                case FileArchivePeriod.Hour:
                    archiveDate = archiveDate.AddHours(addCount);
                    break;

                case FileArchivePeriod.Minute:
                    archiveDate = archiveDate.AddMinutes(addCount);
                    break;

                case FileArchivePeriod.Month:
                    archiveDate = archiveDate.AddMonths(addCount);
                    break;

                case FileArchivePeriod.Year:
                    archiveDate = archiveDate.AddYears(addCount);
                    break;
            }

            return archiveDate;
        }

        /// <summary>
        /// Invokes the archiving process after determining when and which type of archiving is required.
        /// </summary>
        /// <param name="fileName">File name to be checked and archived.</param>
        /// <param name="eventInfo">Log event that the <see cref="FileTarget"/> instance is currently processing.</param>
        private void DoAutoArchive(string fileName, LogEventInfo eventInfo)
        {
            FileInfo fileInfo = new FileInfo(fileName);
            if (!fileInfo.Exists)
            {
                return;
            }

            string fileNamePattern = GetFileNamePattern(fileName, eventInfo);

            if (!ContainsFileNamePattern(fileNamePattern))
            {
                if (fileArchive.Archive(fileNamePattern, fileInfo.FullName, CreateDirs, EnableArchiveFileCompression))
                {
                    if (this.initializedFiles.ContainsKey(fileInfo.FullName))
                    {
                        this.initializedFiles.Remove(fileInfo.FullName);
                    }
                }
            }
            else
            {
                switch (this.ArchiveNumbering)
                {
                    case ArchiveNumberingMode.Rolling:
                        this.RecursiveRollingRename(fileInfo.FullName, fileNamePattern, 0);
                        break;

                    case ArchiveNumberingMode.Sequence:
                        this.ArchiveBySequence(fileInfo.FullName, fileNamePattern);
                        break;

#if !NET_CF
                    case ArchiveNumberingMode.Date:
                        this.ArchiveByDate(fileInfo.FullName, fileNamePattern);
                        break;

                    case ArchiveNumberingMode.DateAndSequence:
                        this.ArchiveByDateAndSequence(fileInfo.FullName, fileNamePattern, eventInfo);
                        break;
#endif
                }
            }
        }

        /// <summary>
        /// Gets the pattern that archive files will match
        /// </summary>
        /// <param name="fileName">Filename of the log file</param>
        /// <param name="eventInfo">Log event that the <see cref="FileTarget"/> instance is currently processing.</param>
        /// <returns>A string with a pattern that will match the archive filenames</returns>
        private string GetFileNamePattern(string fileName, LogEventInfo eventInfo)
        {
            string fileNamePattern;

            FileInfo fileInfo = new FileInfo(fileName);

            if (this.ArchiveFileName == null)
            {
                string ext = EnableArchiveFileCompression ? ".zip" : Path.GetExtension(fileName);
                fileNamePattern = Path.ChangeExtension(fileInfo.FullName, ".{#}" + ext);
            }
            else
            {
                //The archive file name is given. There are two possibilities
                //(1) User supplied the Filename with pattern
                //(2) User supplied the normal filename
                fileNamePattern = this.ArchiveFileName.Render(eventInfo);
                fileNamePattern = CleanupInvalidFileNameChars(fileNamePattern);
            }
            return fileNamePattern;
        }

        /// <summary>
        /// Indicates if the automatic archiving process should be executed.
        /// </summary>
        /// <param name="fileName">File name to be written.</param>
        /// <param name="ev">Log event that the <see cref="FileTarget"/> instance is currently processing.</param>
        /// <param name="upcomingWriteSize">The size in bytes of the next chunk of data to be written in the file.</param>
        /// <returns><see langword="true"/> when archiving should be executed; <see langword="false"/> otherwise.</returns>
        private bool ShouldAutoArchive(string fileName, LogEventInfo ev, int upcomingWriteSize)
        {
            return ShouldAutoArchiveBasedOnFileSize(fileName, upcomingWriteSize) ||
                   ShouldAutoArchiveBasedOnTime(fileName, ev);
        }

        /// <summary>
        /// Indicates if the automatic archiving process should be executed based on file size constrains.
        /// </summary>
        /// <param name="fileName">File name to be written.</param>
        /// <param name="upcomingWriteSize">The size in bytes of the next chunk of data to be written in the file.</param>
        /// <returns><see langword="true"/> when archiving should be executed; <see langword="false"/> otherwise.</returns>
        private bool ShouldAutoArchiveBasedOnFileSize(string fileName, int upcomingWriteSize)
        {
            if (this.ArchiveAboveSize == FileTarget.ArchiveAboveSizeDisabled)
            {
                return false;
            }

            DateTime lastWriteTime;
            long fileLength;

            if (!this.GetFileInfo(fileName, out lastWriteTime, out fileLength))
            {
                return false;
            }

            if (this.ArchiveAboveSize != FileTarget.ArchiveAboveSizeDisabled)
            {
                if (fileLength + upcomingWriteSize > this.ArchiveAboveSize)
                {
                    return true;
                }
            }

            return false;
        }

        /// <summary>
        /// Indicates if the automatic archiving process should be executed based on date/time constrains.
        /// </summary>
        /// <param name="fileName">File name to be written.</param>
        /// <param name="logEvent">Log event that the <see cref="FileTarget"/> instance is currently processing.</param>
        /// <returns><see langword="true"/> when archiving should be executed; <see langword="false"/> otherwise.</returns>
        private bool ShouldAutoArchiveBasedOnTime(string fileName, LogEventInfo logEvent)
        {
            if (this.ArchiveEvery == FileArchivePeriod.None)
            {
                return false;
            }

            DateTime lastWriteTime;
            long fileLength;

            if (!this.GetFileInfo(fileName, out lastWriteTime, out fileLength))
            {
                return false;
            }

            if (this.ArchiveEvery != FileArchivePeriod.None)
            {
                // file write time is in Utc and logEvent's timestamp is originated from TimeSource.Current,
                // so we should ask the TimeSource to convert file time to TimeSource time:
                lastWriteTime = TimeSource.Current.FromSystemTime(lastWriteTime);
                string formatString = GetDateFormatString(string.Empty);
                string fileLastChanged = lastWriteTime.ToString(formatString, CultureInfo.InvariantCulture);
                string logEventRecorded = logEvent.TimeStamp.ToString(formatString, CultureInfo.InvariantCulture);

                if (fileLastChanged != logEventRecorded)
                {
                    return true;
                }
            }

            return false;
        }

        private void AutoClosingTimerCallback(object state)
        {
            lock (this.SyncRoot)
            {
                if (!this.IsInitialized)
                {
                    return;
                }

                try
                {
                    DateTime expireTime = DateTime.UtcNow.AddSeconds(-this.OpenFileCacheTimeout);
                    this.recentAppenders.CloseAppenders(expireTime);
                }
                catch (Exception exception)
                {
                    if (exception.MustBeRethrown())
                    {
                        throw;
                    }

                    InternalLogger.Warn("Exception in AutoClosingTimerCallback: {0}", exception);
                }
            }
        }

        /// <summary>
        /// The sequence of <see langword="byte"/> to be written for the file header.
        /// </summary>
        /// <returns>Sequence of <see langword="byte"/> to be written.</returns>
        private byte[] GetHeaderBytes()
        {
            return this.GetLayoutBytes(this.Header);
        }

        /// <summary>
        /// The sequence of <see langword="byte"/> to be written for the file footer.
        /// </summary>
        /// <returns>Sequence of <see langword="byte"/> to be written.</returns>        
        private byte[] GetFooterBytes()
        {
            return this.GetLayoutBytes(this.Footer);
        }

        /// <summary>
        /// Evaluates which parts of a file should be written (header, content, footer) based on various properties of
        /// <see cref="FileTarget"/> instance and writes them.
        /// </summary>
        /// <param name="fileName">File name to be written.</param>
        /// <param name="logEvent">Log event that the <see cref="FileTarget"/> instance is currently processing.</param>
        /// <param name="bytes">Raw sequence of <see langword="byte"/> to be written into the content part of the file.</param>        
        /// <param name="justData">Indicates that only content section should be written in the file.</param>
        private void WriteToFile(string fileName, LogEventInfo logEvent, byte[] bytes, bool justData)
        {
            if (this.ReplaceFileContentsOnEachWrite)
            {
                ReplaceFileContent(fileName, bytes);
                return;
            }

            bool writeHeader = InitializeFile(fileName, logEvent, justData);
            BaseFileAppender appender = this.recentAppenders.AllocateAppender(fileName);

            if (writeHeader)
            {
                this.WriteHeader(appender);
            }

            appender.Write(bytes);

            if (this.AutoFlush)
            {
                appender.Flush();
            }
        }

        /// <summary>
        /// Initialise a file to be used by the <see cref="FileTarget"/> instance. Based on the number of initialised
        /// files and the values of various instance properties clean up and/or archiving processes can be invoked.
        /// </summary>
        /// <param name="fileName">File name to be written.</param>
        /// <param name="logEvent">Log event that the <see cref="FileTarget"/> instance is currently processing.</param>
        /// <param name="justData">Indicates that only content section should be written in the file.</param>
        /// <returns><see langword="true"/> when file header should be written; <see langword="false"/> otherwise.</returns>
        private bool InitializeFile(string fileName, LogEventInfo logEvent, bool justData)
        {
            bool writeHeader = false;

            if (!justData)
            {
                if (!this.initializedFiles.ContainsKey(fileName))
                {
                    ProcessOnStartup(fileName, logEvent);

                    this.initializedFiles[fileName] = DateTime.Now;
                    this.initializedFilesCounter++;
                    writeHeader = true;

                    if (this.initializedFilesCounter >= FileTarget.InitializedFilesCounterMax)
                    {
                        this.initializedFilesCounter = 0;
                        this.CleanupInitializedFiles();
                    }
                }

                this.initializedFiles[fileName] = DateTime.Now;
            }

            return writeHeader;
        }

        /// <summary>
        /// Writes the file footer and uninitialise the file in <see cref="FileTarget"/> instance internal structures.
        /// </summary>
        /// <param name="fileName">File name to be written.</param>
        private void WriteFooterAndUninitialize(string fileName)
        {
            byte[] footerBytes = this.GetFooterBytes();
            if (footerBytes != null)
            {
                if (File.Exists(fileName))
                {
                    this.WriteToFile(fileName, null, footerBytes, true);
                }
            }

            this.initializedFiles.Remove(fileName);
        }

        /// <summary>
        /// Invokes the archiving and clean up of older archive file based on the values of <see
        /// cref="P:NLog.Targets.FileTarget.ArchiveOldFileOnStartup"/> and <see
        /// cref="P:NLog.Targets.FileTarget.DeleteOldFileOnStartup"/> properties respectively.
        /// </summary>
        /// <param name="fileName">File name to be written.</param>
        /// <param name="logEvent">Log event that the <see cref="FileTarget"/> instance is currently processing.</param>
        private void ProcessOnStartup(string fileName, LogEventInfo logEvent)
        {
            if (this.ArchiveOldFileOnStartup)
            {
                try
                {
                    this.DoAutoArchive(fileName, logEvent);
                }
                catch (Exception exception)
                {
                    if (exception.MustBeRethrown())
                    {
                        throw;
                    }

                    InternalLogger.Warn("Unable to archive old log file '{0}': {1}", fileName, exception);
                }
            }

            if (this.DeleteOldFileOnStartup)
            {
                try
                {
                    File.Delete(fileName);
                }
                catch (Exception exception)
                {
                    if (exception.MustBeRethrown())
                    {
                        throw;
                    }

                    InternalLogger.Warn("Unable to delete old log file '{0}': {1}", fileName, exception);
                }
            }
        }

        /// <summary>
        /// Creates the file specified in <paramref name="fileName"/> and writes the file content in each entirety i.e.
        /// Header, Content and Footer.
        /// </summary>
        /// <param name="fileName">The name of the file to be written.</param>
        /// <param name="bytes">Sequence of <see langword="byte"/> to be written in the content section of the file.</param>
        /// <remarks>This method is used when the content of the log file is re-written on every write.</remarks>
        private void ReplaceFileContent(string fileName, byte[] bytes)
        {
            using (FileStream fs = File.Create(fileName))
            {
                byte[] headerBytes = this.GetHeaderBytes();
                if (headerBytes != null)
                {
                    fs.Write(headerBytes, 0, headerBytes.Length);
                }

                fs.Write(bytes, 0, bytes.Length);

                byte[] footerBytes = this.GetFooterBytes();
                if (footerBytes != null)
                {
                    fs.Write(footerBytes, 0, footerBytes.Length);
                }
            }
        }

        /// <summary>
        /// Writes the header information to a file.
        /// </summary>
        /// <param name="appender">File appender associated with the file.</param>
        private void WriteHeader(BaseFileAppender appender)
        {
            long fileLength;
            DateTime lastWriteTime;

            //  Write header only on empty files or if file info cannot be obtained.
            if (!appender.GetFileInfo(out lastWriteTime, out fileLength) || fileLength == 0)
            {
                byte[] headerBytes = this.GetHeaderBytes();
                if (headerBytes != null)
                {
                    appender.Write(headerBytes);
                }
            }
        }

        /// <summary>
        /// Returns the length of a specified file and the last time it has been written. File appender is queried before the file system.  
        /// </summary>
        /// <param name="filePath">File which the information are requested.</param>
        /// <param name="lastWriteTime">The last time the file has been written is returned.</param>
        /// <param name="fileLength">The length of the file is returned.</param>
        /// <returns><see langword="true"/> when file details returned; <see langword="false"/> otherwise.</returns>
        private bool GetFileInfo(string filePath, out DateTime lastWriteTime, out long fileLength)
        {
            if (this.recentAppenders.GetFileInfo(filePath, out lastWriteTime, out fileLength))
            {
                return true;
            }

            FileInfo fileInfo = new FileInfo(filePath);
            if (fileInfo.Exists)
            {
                fileLength = fileInfo.Length;
#if !SILVERLIGHT
                lastWriteTime = fileInfo.LastWriteTimeUtc;
#else
                lastWriteTime = fileInfo.LastWriteTime;
#endif
                return true;
            }

            fileLength = -1;
            lastWriteTime = DateTime.MinValue;
            return false;
        }

        /// <summary>
        /// The sequence of <see langword="byte"/> to be written in a file after applying any formating and any
        /// transformations required from the <see cref="Layout"/>.
        /// </summary>
        /// <param name="layout">The layout used to render output message.</param>
        /// <returns>Sequence of <see langword="byte"/> to be written.</returns>
        /// <remarks>Usually it is used to render the header and hooter of the files.</remarks>
        private byte[] GetLayoutBytes(Layout layout)
        {
            if (layout == null)
            {
                return null;
            }

            string renderedText = layout.Render(LogEventInfo.CreateNullEvent()) + this.NewLineChars;
            return this.TransformBytes(this.Encoding.GetBytes(renderedText));
        }

        /// <summary>
        /// Replaces any invalid characters found in the <paramref name="fileName"/> with underscore i.e _ character.
        /// Invalid characters are defined by .NET framework and they returned by <see
        /// cref="M:System.IO.Path.GetInvalidFileNameChars"/> method.
        /// <para>Note: not implemented in Silverlight</para>
        /// </summary>
        /// <param name="fileName">The original file name which might contain invalid characters.</param>
        /// <returns>The cleaned up file name without any invalid characters.</returns>
        private static string CleanupInvalidFileNameChars(string fileName)
        {
#if !SILVERLIGHT

            var lastDirSeparator =
                fileName.LastIndexOfAny(new[] { Path.DirectorySeparatorChar, Path.AltDirectorySeparatorChar });

            var fileName1 = fileName.Substring(lastDirSeparator + 1);
            var dirName = lastDirSeparator > 0 ? fileName.Substring(0, lastDirSeparator) : string.Empty;
            fileName1 = Path.GetInvalidFileNameChars().Aggregate(fileName1, (current, c) => current.Replace(c, '_'));
            return Path.Combine(dirName, fileName1);
#else
            return fileName;
#endif
        }


        private class DynamicFileArchive
        {
            /// <summary>
            /// Gets or sets the maximum number of archive files that should be kept.
            /// </summary>
            public int MaxArchiveFileToKeep { get; set; }

            /// <summary>
            /// Creates an instance of <see cref="DynamicFileArchive"/> class.
            /// </summary>
            /// <param name="maxArchivedFiles">Maximum number of archive files to be kept.</param>
            public DynamicFileArchive(int maxArchivedFiles)
                : this()
            {
                this.MaxArchiveFileToKeep = maxArchivedFiles;
            }

            /// <summary>
            /// Adds a file into archive.
            /// </summary>
            /// <param name="archiveFileName">File name of the archive</param>
            /// <param name="fileName">Original file name</param>
            /// <param name="createDirectory">Create a directory, if it does not exist</param>
            /// <param name="enableCompression">Enables file compression</param>
            /// <returns><see langword="true"/> if the file has been moved successfully; <see langword="false"/> otherwise.</returns>
            [System.Diagnostics.CodeAnalysis.SuppressMessage("Microsoft.Design", "CA1031:DoNotCatchGeneralExceptionTypes")]
            public bool Archive(string archiveFileName, string fileName, bool createDirectory, bool enableCompression)
            {
                if (MaxArchiveFileToKeep < 1)
                {
                    InternalLogger.Warn("Archive is called. Even though the MaxArchiveFiles is set to less than 1");
                    return false;
                }

                if (!File.Exists(fileName))
                {
                    InternalLogger.Error("Error while archiving, Source File : {0} Not found.", fileName);
                    return false;
                }

                DeleteOldArchiveFiles();
                AddToArchive(archiveFileName, fileName, createDirectory, enableCompression);
                archiveFileQueue.Enqueue(archiveFileName);
                return true;
            }

            /// <summary>
            /// Creates an instance of <see cref="DynamicFileArchive"/> class.
            /// </summary>
            public DynamicFileArchive()
            {
                this.MaxArchiveFileToKeep = -1;

                archiveFileQueue = new Queue<string>();
            }

            private readonly Queue<string> archiveFileQueue;

            /// <summary>
            /// Archives the file, either by copying it to a new file system location or by compressing it, and add the file name into the list of archives.
            /// </summary>
            /// <param name="archiveFileName">Target file name.</param>
            /// <param name="fileName">Original file name.</param>
            /// <param name="createDirectory">Create a directory, if it does not exist.</param>
            /// <param name="enableCompression">Enables file compression.</param>
            private void AddToArchive(string archiveFileName, string fileName, bool createDirectory, bool enableCompression)
            {
                String alternativeFileName = archiveFileName;

                if (archiveFileQueue.Contains(archiveFileName))
                {
                    InternalLogger.Trace("AddToArchive file {0} already exist. Trying different file name.", archiveFileName);
                    alternativeFileName = FindSuitableFilename(archiveFileName, 1);
                }

                try
                {
                    ArchiveFile(fileName, alternativeFileName, enableCompression);
                }
                catch (DirectoryNotFoundException)
                {
                    if (createDirectory)
                    {
                        InternalLogger.Trace("AddToArchive directory not found. Creating {0}", Path.GetDirectoryName(archiveFileName));

                        try
                        {
                            Directory.CreateDirectory(Path.GetDirectoryName(archiveFileName));
                            ArchiveFile(fileName, alternativeFileName, enableCompression);
                        }
                        catch (Exception ex)
                        {
                            InternalLogger.Error("Cannot create archive directory, Exception : {0}", ex);
                            throw;
                        }
                    }
                    else
                    {
                        throw;
                    }
                }
                catch (Exception ex)
                {
                    InternalLogger.Error("Cannot archive file {0}, Exception : {1}", fileName, ex);
                    throw;
                }
            }

            /// <summary>
            /// Remove old archive files when the files on the queue are more than the <see cref="P:MaxArchiveFilesToKeep"/>.
            /// </summary>
            private void DeleteOldArchiveFiles()
            {
                if (MaxArchiveFileToKeep == 1 && archiveFileQueue.Any())
                {
                    var archiveFileName = archiveFileQueue.Dequeue();

                    try
                    {
                        File.Delete(archiveFileName);
                    }
                    catch (Exception ex)
                    {
                        InternalLogger.Warn("Cannot delete old archive file : {0} , Exception : {1}", archiveFileName, ex);
                    }
                }

                while (archiveFileQueue.Count >= MaxArchiveFileToKeep)
                {
                    string oldestArchivedFileName = archiveFileQueue.Dequeue();

                    try
                    {
                        File.Delete(oldestArchivedFileName);
                    }
                    catch (Exception ex)
                    {
                        InternalLogger.Warn("Cannot delete old archive file : {0} , Exception : {1}", oldestArchivedFileName, ex);
                    }
                }
            }

            /// <summary>
            /// Creates a new unique filename by appending a number to it. This method tests that 
            /// the filename created does not exist.
            /// 
            /// This process can be slow as it increments the number sequentially from a specified 
            /// starting point until it finds a number which produces a filename which does not 
            /// exist.
            /// 
            /// Example: 
            ///     Original Filename   trace.log
            ///     Target Filename     trace.15.log
            /// </summary>          
            /// <param name="fileName">Original file name.</param>
            /// <param name="numberToStartWith">Number starting point</param>
            /// <returns>File name suitable for archiving</returns>
            private string FindSuitableFilename(string fileName, int numberToStartWith)
            {
                String targetFileName = Path.GetFileNameWithoutExtension(fileName) + ".{#}" + Path.GetExtension(fileName);

                while (File.Exists(ReplaceNumberPattern(targetFileName, numberToStartWith)))
                {
                    InternalLogger.Trace("AddToArchive file {0} already exist. Trying with different file name.", fileName);
                    numberToStartWith++;
                }
                return targetFileName;
            }
        }

        private sealed class FileNameTemplate
        {
            /// <summary>
            /// Characters determining the start of the <see cref="P:FileNameTemplate.Pattern"/>.
            /// </summary>
            public const string PatternStartCharacters = "{#";

            /// <summary>
            /// Characters determining the end of the <see cref="P:FileNameTemplate.Pattern"/>.
            /// </summary>
            public const string PatternEndCharacters = "#}";

            /// <summary>
            /// File name which is used as template for matching and replacements. 
            /// It is expected to contain a pattern to match.
            /// </summary>
            public string Template
            {
                get { return this.template; }
            }

            /// <summary>
            /// The begging position of the <see cref="P:FileNameTemplate.Pattern"/> 
            /// within the <see cref="P:FileNameTemplate.Template"/>. -1 is returned 
            /// when no pattern can be found.
            /// </summary>
            public int BeginAt
            {
                get
                {
                    return startIndex;
                }
            }

            /// <summary>
            /// The ending position of the <see cref="P:FileNameTemplate.Pattern"/> 
            /// within the <see cref="P:FileNameTemplate.Template"/>. -1 is returned 
            /// when no pattern can be found.
            /// </summary>
            public int EndAt
            {
                get
                {
                    return endIndex;
                }
            }

            private bool FoundPattern
            {
                get { return startIndex != -1 && endIndex != -1; }
            }

            private readonly string template;

            private readonly int startIndex;
            private readonly int endIndex;

            public FileNameTemplate(string template)
            {
                this.template = template;
                this.startIndex = template.IndexOf(PatternStartCharacters, StringComparison.Ordinal);
                if (this.startIndex != -1)
                    this.endIndex = template.IndexOf(PatternEndCharacters, StringComparison.Ordinal) + PatternEndCharacters.Length;
            }

            /// <summary>
            /// Replace the pattern with the specified String.
            /// </summary>
            /// <param name="replacementValue"></param>
            /// <returns></returns>
            public string ReplacePattern(string replacementValue)
            {
                return !FoundPattern || String.IsNullOrEmpty(replacementValue) ? this.Template : template.Substring(0, this.BeginAt) + replacementValue + template.Substring(this.EndAt);
            }
        }
    }
}<|MERGE_RESOLUTION|>--- conflicted
+++ resolved
@@ -88,7 +88,7 @@
         /// </summary>
         /// <remarks>File appenders are stored in an instance of <see cref="FileAppenderCache"/>.</remarks>
         private IFileAppenderFactory appenderFactory;
-        
+
         /// <summary>
         /// List of the associated file appenders with the <see cref="FileTarget"/> instance.
         /// </summary>
@@ -661,13 +661,13 @@
             }
 
             this.recentAppenders.CloseAppenders();           
-        }
+                    }
+
 
         /// <summary>
         /// Writes the specified logging event to a file specified in the FileName 
         /// parameter.
         /// </summary>
-        /// <param name="logEvent">The logging event.</param>
         protected override void Write(LogEventInfo logEvent)
         {
             string fileName = CleanupInvalidFileNameChars(this.FileName.Render(logEvent));
@@ -679,8 +679,8 @@
                 this.recentAppenders.InvalidateAppender(fileName);
                 this.DoAutoArchive(fileName, logEvent);
             }
-
-            // Clean up old archives if this is the first time a log record is being written to
+            // Clean up old archives if this is the first time a log record has been written to
+            // this log file and the archiving system is date/time based.
             // this log file and the archiving system is date/time based.
             if (this.ArchiveNumbering == ArchiveNumberingMode.Date && this.ArchiveEvery != FileArchivePeriod.None)
             {
@@ -1274,39 +1274,34 @@
 
             if (dirName != null)
             {
-                DirectoryInfo directoryInfo = new DirectoryInfo(dirName);
-                if (!directoryInfo.Exists)
-                {
-                    Directory.CreateDirectory(dirName);
-                    return;
-                }
-
-<<<<<<< HEAD
+                    DirectoryInfo directoryInfo = new DirectoryInfo(dirName);
+                    if (!directoryInfo.Exists)
+                    {
+                        Directory.CreateDirectory(dirName);
+                        return;
+                    }
+
 #if SILVERLIGHT && !WINDOWS_PHONE
-                List<string> files = directoryInfo.EnumerateFiles(fileNameMask).OrderBy(n => n.CreationTime).Select(n => n.FullName).ToList();
-=======
-#if SILVERLIGHT
                 var files = directoryInfo.EnumerateFiles(fileNameMask).OrderBy(n => n.CreationTime).Select(n => n.FullName);
->>>>>>> 168bc5d6
 #else
                 var files = directoryInfo.GetFiles(fileNameMask).OrderBy(n => n.CreationTime).Select(n => n.FullName);
 #endif
-                List<string> filesByDate = new List<string>();
+                    List<string> filesByDate = new List<string>();
 
                 foreach (string nextFile in files)
-                {
+                    {
                     string archiveFileName = Path.GetFileName(nextFile);
-                    string datePart = archiveFileName.Substring(fileNameMask.LastIndexOf('*'), dateFormat.Length);
-                    DateTime fileDate = DateTime.MinValue;
-                    if (DateTime.TryParseExact(datePart, dateFormat, CultureInfo.InvariantCulture, DateTimeStyles.None, out fileDate))
-                    {
+                        string datePart = archiveFileName.Substring(fileNameMask.LastIndexOf('*'), dateFormat.Length);
+                        DateTime fileDate = DateTime.MinValue;
+                        if (DateTime.TryParseExact(datePart, dateFormat, CultureInfo.InvariantCulture, DateTimeStyles.None, out fileDate))
+                        {
                         filesByDate.Add(nextFile);
-                    }
-                }
-
-                EnsureArchiveCount(filesByDate);
-            }
-        }
+                        }
+                    }
+
+                    EnsureArchiveCount(filesByDate);
+                }
+                }
 #endif
 
         /// <summary>
@@ -1355,7 +1350,7 @@
         {
             DateTime archiveDate = TimeSource.Current.Time;
 
-            // Because AutoArchive/ArchiveByDate gets called after the FileArchivePeriod condition matches, decrement the archive period by 1
+            // Because AutoArchive/DateArchive gets called after the FileArchivePeriod condition matches, decrement the archive period by 1
             // (i.e. If ArchiveEvery = Day, the file will be archived with yesterdays date)
             int addCount = isNextCycle ? -1 : 0;
 
@@ -1560,7 +1555,7 @@
                 {
                     DateTime expireTime = DateTime.UtcNow.AddSeconds(-this.OpenFileCacheTimeout);
                     this.recentAppenders.CloseAppenders(expireTime);
-                }
+                        }
                 catch (Exception exception)
                 {
                     if (exception.MustBeRethrown())
@@ -1574,9 +1569,9 @@
         }
 
         /// <summary>
-        /// The sequence of <see langword="byte"/> to be written for the file header.
-        /// </summary>
-        /// <returns>Sequence of <see langword="byte"/> to be written.</returns>
+        /// It allocates the first slot in the list ( <see cref="P:recentAppenders"/>) when the file name is not already
+        /// in the list and clean up any unused slots.
+        /// </summary>
         private byte[] GetHeaderBytes()
         {
             return this.GetLayoutBytes(this.Header);
@@ -1778,8 +1773,8 @@
         {
             if (this.recentAppenders.GetFileInfo(filePath, out lastWriteTime, out fileLength))
             {
-                return true;
-            }
+                    return true;
+                }
 
             FileInfo fileInfo = new FileInfo(filePath);
             if (fileInfo.Exists)
@@ -1817,13 +1812,9 @@
         }
 
         /// <summary>
-        /// Replaces any invalid characters found in the <paramref name="fileName"/> with underscore i.e _ character.
-        /// Invalid characters are defined by .NET framework and they returned by <see
-        /// cref="M:System.IO.Path.GetInvalidFileNameChars"/> method.
-        /// <para>Note: not implemented in Silverlight</para>
-        /// </summary>
-        /// <param name="fileName">The original file name which might contain invalid characters.</param>
-        /// <returns>The cleaned up file name without any invalid characters.</returns>
+        /// Invalidates and closes the relevant file appender for a file.
+        /// </summary>
+        /// <param name="fileName">File name to be processed.</param>
         private static string CleanupInvalidFileNameChars(string fileName)
         {
 #if !SILVERLIGHT
