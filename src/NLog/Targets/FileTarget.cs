// 
// Copyright (c) 2004-2011 Jaroslaw Kowalski <jaak@jkowalski.net>
// 
// All rights reserved.
// 
// Redistribution and use in source and binary forms, with or without 
// modification, are permitted provided that the following conditions 
// are met:
// 
// * Redistributions of source code must retain the above copyright notice, 
//   this list of conditions and the following disclaimer. 
// 
// * Redistributions in binary form must reproduce the above copyright notice,
//   this list of conditions and the following disclaimer in the documentation
//   and/or other materials provided with the distribution. 
// 
// * Neither the name of Jaroslaw Kowalski nor the names of its 
//   contributors may be used to endorse or promote products derived from this
//   software without specific prior written permission. 
// 
// THIS SOFTWARE IS PROVIDED BY THE COPYRIGHT HOLDERS AND CONTRIBUTORS "AS IS"
// AND ANY EXPRESS OR IMPLIED WARRANTIES, INCLUDING, BUT NOT LIMITED TO, THE 
// IMPLIED WARRANTIES OF MERCHANTABILITY AND FITNESS FOR A PARTICULAR PURPOSE 
// ARE DISCLAIMED. IN NO EVENT SHALL THE COPYRIGHT OWNER OR CONTRIBUTORS BE 
// LIABLE FOR ANY DIRECT, INDIRECT, INCIDENTAL, SPECIAL, EXEMPLARY, OR 
// CONSEQUENTIAL DAMAGES (INCLUDING, BUT NOT LIMITED TO, PROCUREMENT OF
// SUBSTITUTE GOODS OR SERVICES; LOSS OF USE, DATA, OR PROFITS; OR BUSINESS 
// INTERRUPTION) HOWEVER CAUSED AND ON ANY THEORY OF LIABILITY, WHETHER IN 
// CONTRACT, STRICT LIABILITY, OR TORT (INCLUDING NEGLIGENCE OR OTHERWISE) 
// ARISING IN ANY WAY OUT OF THE USE OF THIS SOFTWARE, EVEN IF ADVISED OF 
// THE POSSIBILITY OF SUCH DAMAGE.
// 

namespace NLog.Targets
{
    using System;
    using System.Collections.Generic;
    using System.ComponentModel;
    using System.Globalization;
    using System.IO;
#if !SILVERLIGHT
    using System.IO.Compression;
#endif
    using System.Linq;
    using System.Text;
    using System.Threading;
    using Common;
    using Config;
    using Internal;
    using Internal.FileAppenders;
    using Layouts;
    using Time;

    /// <summary>
    /// Writes log messages to one or more files.
    /// </summary>
    /// <seealso href="https://github.com/nlog/nlog/wiki/File-target">Documentation on NLog Wiki</seealso>
    [Target("File")]
    public class FileTarget : TargetWithLayoutHeaderAndFooter, ICreateFileParameters
    {
        /// <summary>
        /// Default clean up period of the initilized files. When a file exceeds the clean up period is removed from the list.
        /// </summary>
        /// <remarks>Clean up period is defined in days.</remarks>
        private const int InitializedFilesCleanupPeriod = 2;

        /// <summary>
        /// The maximum number of initialised files at any one time. Once this number is exceeded clean up procedures
        /// are initiated to reduce the number of initialised files.
        /// </summary>
        private const int InitializedFilesCounterMax = 100;

        /// <summary>
        /// This value disables file archiving based on the size. 
        /// </summary>
        private const int ArchiveAboveSizeDisabled = -1;

        /// <summary>
        /// Cached directory separator char array to avoid memory allocation on each method call.
        /// </summary>
        private readonly static char[] DirectorySeparatorChars = new[] { Path.DirectorySeparatorChar, Path.AltDirectorySeparatorChar };

#if !SILVERLIGHT

        /// <summary>
        /// Cached invalid filenames char array to avoid memory allocation everytime Path.GetInvalidFileNameChars() is called.
        /// </summary>
        private readonly static char[] InvalidFileNameChars = Path.GetInvalidFileNameChars();

#endif 
        /// <summary>
        /// Holds the initialised files each given time by the <see cref="FileTarget"/> instance. Against each file, the last write time is stored. 
        /// </summary>
        /// <remarks>Last write time is store in local time (no UTC).</remarks>
        private readonly Dictionary<string, DateTime> initializedFiles = new Dictionary<string, DateTime>();

        private LineEndingMode lineEndingMode = LineEndingMode.Default;

        /// <summary>
        /// Factory used to create the file appeanders in the <see cref="FileTarget"/> instance. 
        /// </summary>
        /// <remarks>File appenders are stored in an instance of <see cref="FileAppenderCache"/>.</remarks>
        private IFileAppenderFactory appenderFactory;

        /// <summary>
        /// List of the associated file appenders with the <see cref="FileTarget"/> instance.
        /// </summary>
        private FileAppenderCache recentAppenders;

        private Timer autoClosingTimer;

        /// <summary>
        /// The number of initialised files at any one time.
        /// </summary>
        private int initializedFilesCounter;

        /// <summary>
        /// The maximum number of archive files that should be kept.
        /// </summary>
        private int maxArchiveFiles;

        private readonly DynamicFileArchive fileArchive;

        /// <summary>
        /// It holds the file names of existing archives in order for the oldest archives to be removed when the list of
        /// filenames becomes too long.
        /// </summary>
        private Queue<string> previousFileNames;

        /// <summary>
        /// The filename as target
        /// </summary>
        private Layout fileName;

        /// <summary>
        /// The archive file name as target
        /// </summary>
        private Layout archiveFileName;

        /// <summary>
        /// The filename if <see cref="FileName"/> is a fixed string
        /// </summary>
        private string cachedCleanedFileNamed;

        /// <summary>
        /// Initializes a new instance of the <see cref="FileTarget" /> class.
        /// </summary>
        /// <remarks>
        /// The default value of the layout is: <code>${longdate}|${level:uppercase=true}|${logger}|${message}</code>
        /// </remarks>
        public FileTarget()
        {
            this.ArchiveNumbering = ArchiveNumberingMode.Sequence;
            this.maxArchiveFiles = 0;
            this.ConcurrentWriteAttemptDelay = 1;
            this.ArchiveEvery = FileArchivePeriod.None;
            this.ArchiveAboveSize = FileTarget.ArchiveAboveSizeDisabled;
            this.ConcurrentWriteAttempts = 10;
            this.ConcurrentWrites = true;
#if SILVERLIGHT || UWP10
            this.Encoding = Encoding.UTF8;
#else
            this.Encoding = Encoding.Default;
#endif
            this.BufferSize = 32768;
            this.AutoFlush = true;
#if !SILVERLIGHT
            this.FileAttributes = Win32FileAttributes.Normal;
#endif
            this.LineEnding = LineEndingMode.Default;
            this.EnableFileDelete = true;
            this.OpenFileCacheTimeout = -1;
            this.OpenFileCacheSize = 5;
            this.CreateDirs = true;
            this.fileArchive = new DynamicFileArchive(MaxArchiveFiles);
            this.ForceManaged = false;
            this.ArchiveDateFormat = string.Empty;

            this.maxLogFilenames = 20;
            this.previousFileNames = new Queue<string>(this.maxLogFilenames);
            this.recentAppenders = FileAppenderCache.Empty;
            this.CleanupFileName = true;
        }

        /// <summary>
        /// Gets or sets the name of the file to write to.
        /// </summary>
        /// <remarks>
        /// This FileName string is a layout which may include instances of layout renderers.
        /// This lets you use a single target to write to multiple files.
        /// </remarks>
        /// <example>
        /// The following value makes NLog write logging events to files based on the log level in the directory where
        /// the application runs.
        /// <code>${basedir}/${level}.log</code>
        /// All <c>Debug</c> messages will go to <c>Debug.log</c>, all <c>Info</c> messages will go to <c>Info.log</c> and so on.
        /// You can combine as many of the layout renderers as you want to produce an arbitrary log file name.
        /// </example>
        /// <docgen category='Output Options' order='1' />
        [RequiredParameter]
        public Layout FileName
        {
            get { return fileName; }
            set
            {
                var simpleLayout = value as SimpleLayout;
                if (simpleLayout != null && simpleLayout.IsFixedText)
                {
                    cachedCleanedFileNamed = CleanupInvalidFileNameChars(simpleLayout.FixedText);
                }
                else
                {
                    //clear cache
                    cachedCleanedFileNamed = null;
                }

                fileName = value;

                RefreshFileArchive();
            }
        }

        /// <summary>
        /// Cleanup invalid values in a filename, e.g. slashes in a filename. If set to <c>true</c>, this can impact the performance of massive writes. 
        /// If set to <c>false</c>, nothing gets written when the filename is wrong.
        /// </summary>
        [DefaultValue(true)]
        public bool CleanupFileName { get; set; }

        /// <summary>
        /// Gets or sets a value indicating whether to create directories if they do not exist.
        /// </summary>
        /// <remarks>
        /// Setting this to false may improve performance a bit, but you'll receive an error
        /// when attempting to write to a directory that's not present.
        /// </remarks>
        /// <docgen category='Output Options' order='10' />
        [DefaultValue(true)]
        [Advanced]
        public bool CreateDirs { get; set; }

        /// <summary>
        /// Gets or sets a value indicating whether to delete old log file on startup.
        /// </summary>
        /// <remarks>
        /// This option works only when the "FileName" parameter denotes a single file.
        /// </remarks>
        /// <docgen category='Output Options' order='10' />
        [DefaultValue(false)]
        public bool DeleteOldFileOnStartup { get; set; }

        /// <summary>
        /// Gets or sets a value indicating whether to replace file contents on each write instead of appending log message at the end.
        /// </summary>
        /// <docgen category='Output Options' order='10' />
        [DefaultValue(false)]
        [Advanced]
        public bool ReplaceFileContentsOnEachWrite { get; set; }

        /// <summary>
        /// Gets or sets a value indicating whether to keep log file open instead of opening and closing it on each logging event.
        /// </summary>
        /// <remarks>
        /// Setting this property to <c>True</c> helps improve performance.
        /// </remarks>
        /// <docgen category='Performance Tuning Options' order='10' />
        [DefaultValue(false)]
        public bool KeepFileOpen { get; set; }

        /// <summary>
        /// Gets or sets the maximum number of log filenames that should be stored as existing.
        /// </summary>
        /// <remarks>
        /// The bigger this number is the longer it will take to write each log record. The smaller the number is
        /// the higher the chance that the clean function will be run when no new files have been opened.
        /// </remarks>
        /// <docgen category='Performance Tuning Options' order='10' />
        [DefaultValue(20)] //NLog5: todo rename correct for text case
        public int maxLogFilenames { get; set; }

        /// <summary>
        /// Gets or sets a value indicating whether to enable log file(s) to be deleted.
        /// </summary>
        /// <docgen category='Output Options' order='10' />
        [DefaultValue(true)]
        public bool EnableFileDelete { get; set; }

#if !SILVERLIGHT
        /// <summary>
        /// Gets or sets the file attributes (Windows only).
        /// </summary>
        /// <docgen category='Output Options' order='10' />
        [Advanced]
        public Win32FileAttributes FileAttributes { get; set; }
#endif

        /// <summary>
        /// Gets or sets the line ending mode.
        /// </summary>
        /// <docgen category='Layout Options' order='10' />
        [Advanced]
        public LineEndingMode LineEnding
        {
            get
            {
                return this.lineEndingMode;
            }

            set
            {
                this.lineEndingMode = value;
            }
        }

        /// <summary>
        /// Gets or sets a value indicating whether to automatically flush the file buffers after each log message.
        /// </summary>
        /// <docgen category='Performance Tuning Options' order='10' />
        [DefaultValue(true)]
        public bool AutoFlush { get; set; }

        /// <summary>
        /// Gets or sets the number of files to be kept open. Setting this to a higher value may improve performance
        /// in a situation where a single File target is writing to many files
        /// (such as splitting by level or by logger).
        /// </summary>
        /// <remarks>
        /// The files are managed on a LRU (least recently used) basis, which flushes
        /// the files that have not been used for the longest period of time should the
        /// cache become full. As a rule of thumb, you shouldn't set this parameter to 
        /// a very high value. A number like 10-15 shouldn't be exceeded, because you'd
        /// be keeping a large number of files open which consumes system resources.
        /// </remarks>
        /// <docgen category='Performance Tuning Options' order='10' />
        [DefaultValue(5)]
        [Advanced]
        public int OpenFileCacheSize { get; set; }

        /// <summary>
        /// Gets or sets the maximum number of seconds that files are kept open. If this number is negative the files are 
        /// not automatically closed after a period of inactivity.
        /// </summary>
        /// <docgen category='Performance Tuning Options' order='10' />
        [DefaultValue(-1)]
        [Advanced]
        public int OpenFileCacheTimeout { get; set; }

        /// <summary>
        /// Gets or sets the log file buffer size in bytes.
        /// </summary>
        /// <docgen category='Performance Tuning Options' order='10' />
        [DefaultValue(32768)]
        public int BufferSize { get; set; }

        /// <summary>
        /// Gets or sets the file encoding.
        /// </summary>
        /// <docgen category='Layout Options' order='10' />
        public Encoding Encoding { get; set; }

        /// <summary>
        /// Gets or sets a value indicating whether concurrent writes to the log file by multiple processes on the same host.
        /// </summary>
        /// <remarks>
        /// This makes multi-process logging possible. NLog uses a special technique
        /// that lets it keep the files open for writing.
        /// </remarks>
        /// <docgen category='Performance Tuning Options' order='10' />
        [DefaultValue(true)]
        public bool ConcurrentWrites { get; set; }

        /// <summary>
        /// Gets or sets a value indicating whether concurrent writes to the log file by multiple processes on different network hosts.
        /// </summary>
        /// <remarks>
        /// This effectively prevents files from being kept open.
        /// </remarks>
        /// <docgen category='Performance Tuning Options' order='10' />
        [DefaultValue(false)]
        public bool NetworkWrites { get; set; }

        /// <summary>
        /// Gets or sets the number of times the write is appended on the file before NLog
        /// discards the log message.
        /// </summary>
        /// <docgen category='Performance Tuning Options' order='10' />
        [DefaultValue(10)]
        [Advanced]
        public int ConcurrentWriteAttempts { get; set; }

        /// <summary>
        /// Gets or sets the delay in milliseconds to wait before attempting to write to the file again.
        /// </summary>
        /// <remarks>
        /// The actual delay is a random value between 0 and the value specified
        /// in this parameter. On each failed attempt the delay base is doubled
        /// up to <see cref="ConcurrentWriteAttempts" /> times.
        /// </remarks>
        /// <example>
        /// Assuming that ConcurrentWriteAttemptDelay is 10 the time to wait will be:<p/>
        /// a random value between 0 and 10 milliseconds - 1st attempt<br/>
        /// a random value between 0 and 20 milliseconds - 2nd attempt<br/>
        /// a random value between 0 and 40 milliseconds - 3rd attempt<br/>
        /// a random value between 0 and 80 milliseconds - 4th attempt<br/>
        /// ...<p/>
        /// and so on.
        /// </example>
        /// <docgen category='Performance Tuning Options' order='10' />
        [DefaultValue(1)]
        [Advanced]
        public int ConcurrentWriteAttemptDelay { get; set; }

        /// <summary>
        /// Gets or sets a value indicating whether to archive old log file on startup.
        /// </summary>
        /// <remarks>
        /// This option works only when the "FileName" parameter denotes a single file.
        /// After archiving the old file, the current log file will be empty.
        /// </remarks>
        /// <docgen category='Output Options' order='10' />
        [DefaultValue(false)]
        public bool ArchiveOldFileOnStartup { get; set; }

        /// <summary>
        /// Gets or sets a value specifying the date format to use when archving files.
        /// </summary>
        /// <remarks>
        /// This option works only when the "ArchiveNumbering" parameter is set either to Date or DateAndSequence.
        /// </remarks>
        /// <docgen category='Output Options' order='10' />
        [DefaultValue("")]
        public string ArchiveDateFormat { get; set; }

        /// <summary>
        /// Gets or sets the size in bytes above which log files will be automatically archived.
        /// 
        /// Warning: combining this with <see cref="ArchiveNumberingMode.Date"/> isn't supported. We cannot create multiple archive files, if they should have the same name.
        /// Choose:  <see cref="ArchiveNumberingMode.DateAndSequence"/> 
        /// </summary>
        /// <remarks>
        /// Caution: Enabling this option can considerably slow down your file 
        /// logging in multi-process scenarios. If only one process is going to
        /// be writing to the file, consider setting <c>ConcurrentWrites</c>
        /// to <c>false</c> for maximum performance.
        /// </remarks>
        /// <docgen category='Archival Options' order='10' />
        public long ArchiveAboveSize { get; set; }

        /// <summary>
        /// Gets or sets a value indicating whether to automatically archive log files every time the specified time passes.
        /// </summary>
        /// <remarks>
        /// Files are moved to the archive as part of the write operation if the current period of time changes. For example
        /// if the current <c>hour</c> changes from 10 to 11, the first write that will occur
        /// on or after 11:00 will trigger the archiving.
        /// <p>
        /// Caution: Enabling this option can considerably slow down your file 
        /// logging in multi-process scenarios. If only one process is going to
        /// be writing to the file, consider setting <c>ConcurrentWrites</c>
        /// to <c>false</c> for maximum performance.
        /// </p>
        /// </remarks>
        /// <docgen category='Archival Options' order='10' />
        public FileArchivePeriod ArchiveEvery { get; set; }

        /// <summary>
        /// Gets or sets the name of the file to be used for an archive.
        /// </summary>
        /// <remarks>
        /// It may contain a special placeholder {#####}
        /// that will be replaced with a sequence of numbers depending on 
        /// the archiving strategy. The number of hash characters used determines
        /// the number of numerical digits to be used for numbering files.
        /// </remarks>
        /// <docgen category='Archival Options' order='10' />
        public Layout ArchiveFileName
        {
            get { return archiveFileName; }
            set
            {
                archiveFileName = value;
                RefreshFileArchive();
            }
        }

        /// <summary>
        /// Gets or sets the maximum number of archive files that should be kept.
        /// </summary>
        /// <docgen category='Archival Options' order='10' />
        [DefaultValue(0)]
        public int MaxArchiveFiles
        {
            get
            {
                return maxArchiveFiles;
            }
            set
            {
                maxArchiveFiles = value;
                fileArchive.MaxArchiveFileToKeep = value;
            }
        }

        /// <summary>
        /// Gets or sets the way file archives are numbered. 
        /// </summary>
        /// <docgen category='Archival Options' order='10' />
        public ArchiveNumberingMode ArchiveNumbering { get; set; }

#if NET4_5
        /// <summary>
        /// Gets or sets a value indicating whether to compress archive files into the zip archive format.
        /// </summary>
        /// <docgen category='Archival Options' order='10' />
        [DefaultValue(false)]
        public bool EnableArchiveFileCompression { get; set; }
#else
        /// <summary>
        /// Gets or sets a value indicating whether to compress archive files into the zip archive format.
        /// </summary>
        private const bool EnableArchiveFileCompression = false;
#endif

        /// <summary>
        /// Gets or set a value indicating whether a managed file stream is forced, instead of used the native implementation.
        /// </summary>
        [DefaultValue(false)]
        public bool ForceManaged { get; set; }

        /// <summary>
        /// Gets the characters that are appended after each line.
        /// </summary>
        protected internal string NewLineChars
        {
            get
            {
                return lineEndingMode.NewLineCharacters;
            }
        }

        private void RefreshFileArchive()
        {
            var nullEvent = LogEventInfo.CreateNullEvent();
            string fileNamePattern = GetArchiveFileNamePattern(GetCleanedFileName(nullEvent), nullEvent);
            if (!ContainsFileNamePattern(fileNamePattern))
            {
                try
                {
                    fileArchive.InitializeForArchiveFolderPath(Path.GetDirectoryName(fileNamePattern));
                }
                catch (Exception exc)
                {
                    InternalLogger.Warn("Error while initializing archive folder: {0}.", exc);
                }
            }
        }

        /// <summary>
        /// Removes records of initialized files that have not been 
        /// accessed in the last two days.
        /// </summary>
        /// <remarks>
        /// Files are marked 'initialized' for the purpose of writing footers when the logging finishes.
        /// </remarks>
        public void CleanupInitializedFiles()
        {
            this.CleanupInitializedFiles(DateTime.UtcNow.AddDays(-FileTarget.InitializedFilesCleanupPeriod));
        }

        /// <summary>
        /// Removes records of initialized files that have not been
        /// accessed after the specified date.
        /// </summary>
        /// <param name="cleanupThreshold">The cleanup threshold.</param>
        /// <remarks>
        /// Files are marked 'initialized' for the purpose of writing footers when the logging finishes.
        /// </remarks>
        public void CleanupInitializedFiles(DateTime cleanupThreshold)
        {
            var filesToUninitialize = new List<string>();

            // Select the files require to be uninitialized.
            foreach (var file in this.initializedFiles)
            {
                if (file.Value < cleanupThreshold)
                {
                    filesToUninitialize.Add(file.Key);
                }
            }

            // Uninitialize the files.
            foreach (string fileName in filesToUninitialize)
            {
                this.WriteFooterAndUninitialize(fileName);
            }
        }

        /// <summary>
        /// Flushes all pending file operations.
        /// </summary>
        /// <param name="asyncContinuation">The asynchronous continuation.</param>
        /// <remarks>
        /// The timeout parameter is ignored, because file APIs don't provide
        /// the needed functionality.
        /// </remarks>
        protected override void FlushAsync(AsyncContinuation asyncContinuation)
        {
            try
            {
                recentAppenders.FlushAppenders();
                asyncContinuation(null);
            }
            catch (Exception exception)
            {
                if (exception.MustBeRethrown())
                {
                    throw;
                }

                asyncContinuation(exception);
            }
        }

        /// <summary>
        /// Returns the suitable appender factory ( <see cref="IFileAppenderFactory"/>) to be used to generate the file
        /// appenders associated with the <see cref="FileTarget"/> instance.
        /// 
        /// The type of the file appender factory returned depends on the values of various <see cref="FileTarget"/> properties.
        /// </summary>
        /// <returns><see cref="IFileAppenderFactory"/> suitable for this instance.</returns>
        private IFileAppenderFactory GetFileAppenderFactory()
        {
            if (!this.KeepFileOpen)
            {
                return RetryingMultiProcessFileAppender.TheFactory;
            }
            else if (this.NetworkWrites)
            {
                return RetryingMultiProcessFileAppender.TheFactory;
            }
            else if (this.ConcurrentWrites)
            {
<<<<<<< HEAD
                if (this.ArchiveAboveSize != FileTarget.ArchiveAboveSizeDisabled || this.ArchiveEvery != FileArchivePeriod.None)
                {
                    if (this.NetworkWrites)
                    {
                        return RetryingMultiProcessFileAppender.TheFactory;
                    }
                    else if (this.ConcurrentWrites)
                    {
#if SILVERLIGHT || UWP10
                        return RetryingMultiProcessFileAppender.TheFactory;
=======
#if SILVERLIGHT
                return RetryingMultiProcessFileAppender.TheFactory;
>>>>>>> ea70f684
#elif MONO
                //
                // mono on Windows uses mutexes, on Unix - special appender
                //
                if (PlatformDetector.IsUnix)
                {
                    return UnixMultiProcessFileAppender.TheFactory;
                }
                else
                {
<<<<<<< HEAD
                    if (this.NetworkWrites)
                    {
                        return RetryingMultiProcessFileAppender.TheFactory;
                    }
                    else if (this.ConcurrentWrites)
                    {
#if SILVERLIGHT || UWP10
                        return RetryingMultiProcessFileAppender.TheFactory;
#elif MONO
                        //
                        // mono on Windows uses mutexes, on Unix - special appender
                        //
                        if (PlatformDetector.IsUnix)
                        {
                            return UnixMultiProcessFileAppender.TheFactory;
                        }
                        else
                        {
                            return MutexMultiProcessFileAppender.TheFactory;
                        }
=======
                    return MutexMultiProcessFileAppender.TheFactory;
                }
>>>>>>> ea70f684
#else
                return MutexMultiProcessFileAppender.TheFactory;
#endif
            }
            else if (IsArchivingEnabled())
                return SingleProcessFileAppender.TheFactory;
            else
                return CountingSingleProcessFileAppender.TheFactory;
        }

        private bool IsArchivingEnabled()
        {
            return this.ArchiveAboveSize == FileTarget.ArchiveAboveSizeDisabled && this.ArchiveEvery == FileArchivePeriod.None;
        }

        /// <summary>
        /// Initializes file logging by creating data structures that
        /// enable efficient multi-file logging.
        /// </summary>
        protected override void InitializeTarget()
        {
            base.InitializeTarget();
            this.appenderFactory = GetFileAppenderFactory();

            this.recentAppenders = new FileAppenderCache(this.OpenFileCacheSize, this.appenderFactory, this);

            if ((this.OpenFileCacheSize > 0 || this.EnableFileDelete) && this.OpenFileCacheTimeout > 0)
            {
                this.autoClosingTimer = new Timer(
                    this.AutoClosingTimerCallback,
                    null,
                    this.OpenFileCacheTimeout * 1000,
                    this.OpenFileCacheTimeout * 1000);
            }
        }

        /// <summary>
        /// Closes the file(s) opened for writing.
        /// </summary>
        protected override void CloseTarget()
        {
            base.CloseTarget();

            foreach (string fileName in new List<string>(this.initializedFiles.Keys))
            {
                this.WriteFooterAndUninitialize(fileName);
            }

            if (this.autoClosingTimer != null)
            {
                this.autoClosingTimer.Change(Timeout.Infinite, Timeout.Infinite);
                this.autoClosingTimer.Dispose();
                this.autoClosingTimer = null;
            }

            this.recentAppenders.CloseAppenders();
        }

        /// <summary>
        /// Writes the specified logging event to a file specified in the FileName 
        /// parameter.
        /// </summary>
        /// <param name="logEvent">The logging event.</param>
        protected override void Write(LogEventInfo logEvent)
        {
            var fileName = Path.GetFullPath(GetCleanedFileName(logEvent));

            byte[] bytes = this.GetBytesToWrite(logEvent);

            if (this.ShouldAutoArchive(fileName, logEvent, bytes.Length))
            {
                this.recentAppenders.InvalidateAppender(fileName);
                this.DoAutoArchive(fileName, logEvent);
            }

            // Clean up old archives if this is the first time a log record is being written to
            // this log file and the archiving system is date/time based.
            if (this.ArchiveNumbering == ArchiveNumberingMode.Date && this.ArchiveEvery != FileArchivePeriod.None)
            {
                if (!previousFileNames.Contains(fileName))
                {
                    if (this.previousFileNames.Count > this.maxLogFilenames)
                    {
                        this.previousFileNames.Dequeue();
                    }

                    string fileNamePattern = this.GetArchiveFileNamePattern(fileName, logEvent);
                    this.DeleteOldDateArchives(fileNamePattern);
                    this.previousFileNames.Enqueue(fileName);
                }
            }

            this.WriteToFile(fileName, logEvent, bytes, false);
        }

        private string GetCleanedFileName(LogEventInfo logEvent)
        {
            return cachedCleanedFileNamed ?? CleanupInvalidFileNameChars(this.FileName.Render(logEvent));
        }

        /// <summary>
        /// Writes the specified array of logging events to a file specified in the FileName
        /// parameter.
        /// </summary>
        /// <param name="logEvents">An array of <see cref="AsyncLogEventInfo"/> objects.</param>
        /// <remarks>
        /// This function makes use of the fact that the events are batched by sorting
        /// the requests by filename. This optimizes the number of open/close calls
        /// and can help improve performance.
        /// </remarks>
        protected override void Write(AsyncLogEventInfo[] logEvents)
        {
            var buckets = logEvents.BucketSort(c => this.FileName.Render(c.LogEvent));
            using (var ms = new MemoryStream())
            {
                var pendingContinuations = new List<AsyncContinuation>();

                foreach (var bucket in buckets)
                {
                    string fileName = Path.GetFullPath(CleanupInvalidFileNameChars(bucket.Key));

                    ms.SetLength(0);
                    ms.Position = 0;

                    LogEventInfo firstLogEvent = null;

                    foreach (AsyncLogEventInfo ev in bucket.Value)
                    {
                        if (firstLogEvent == null)
                        {
                            firstLogEvent = ev.LogEvent;
                        }

                        byte[] bytes = this.GetBytesToWrite(ev.LogEvent);
                        ms.Write(bytes, 0, bytes.Length);
                        pendingContinuations.Add(ev.Continuation);
                    }

                    this.FlushCurrentFileWrites(fileName, firstLogEvent, ms, pendingContinuations);
                }
            }
        }

        /// <summary>
        /// Formats the log event for write.
        /// </summary>
        /// <param name="logEvent">The log event to be formatted.</param>
        /// <returns>A string representation of the log event.</returns>
        protected virtual string GetFormattedMessage(LogEventInfo logEvent)
        {
            return this.Layout.Render(logEvent);
        }

        /// <summary>
        /// Gets the bytes to be written to the file.
        /// </summary>
        /// <param name="logEvent">Log event.</param>
        /// <returns>Array of bytes that are ready to be written.</returns>
        protected virtual byte[] GetBytesToWrite(LogEventInfo logEvent)
        {
            string renderedText = this.GetFormattedMessage(logEvent) + this.NewLineChars;
            return this.TransformBytes(this.Encoding.GetBytes(renderedText));
        }

        /// <summary>
        /// Modifies the specified byte array before it gets sent to a file.
        /// </summary>
        /// <param name="value">The byte array.</param>
        /// <returns>The modified byte array. The function can do the modification in-place.</returns>
        protected virtual byte[] TransformBytes(byte[] value)
        {
            return value;
        }

        /// <summary>
        /// Replaces the numeric pattern i.e. {#} in a file name with the <paramref name="value"/> parameter value.
        /// </summary>
        /// <param name="pattern">File name which contains the numeric pattern.</param>
        /// <param name="value">Value which will replace the numeric pattern.</param>
        /// <returns>File name with the value of <paramref name="value"/> in the position of the numberic pattern.</returns>
        private static string ReplaceNumberPattern(string pattern, int value)
        {
            int firstPart = pattern.IndexOf("{#", StringComparison.Ordinal);
            int lastPart = pattern.IndexOf("#}", StringComparison.Ordinal) + 2;
            int numDigits = lastPart - firstPart - 2;

            return pattern.Substring(0, firstPart) + Convert.ToString(value, 10).PadLeft(numDigits, '0') + pattern.Substring(lastPart);
        }

        private void FlushCurrentFileWrites(string currentFileName, LogEventInfo firstLogEvent, MemoryStream ms, List<AsyncContinuation> pendingContinuations)
        {
            Exception lastException = null;

            try
            {
                if (currentFileName != null)
                {
                    if (this.ShouldAutoArchive(currentFileName, firstLogEvent, (int)ms.Length))
                    {
                        this.WriteFooterAndUninitialize(currentFileName);
                        this.recentAppenders.InvalidateAppender(currentFileName);
                        this.DoAutoArchive(currentFileName, firstLogEvent);
                    }

                    this.WriteToFile(currentFileName, firstLogEvent, ms.ToArray(), false);
                }
            }
            catch (Exception exception)
            {
                if (exception.MustBeRethrown())
                {
                    throw;
                }

                lastException = exception;
            }

            foreach (AsyncContinuation cont in pendingContinuations)
            {
                cont(lastException);
            }

            pendingContinuations.Clear();
        }

        /// <summary>
        /// Determines if the file name as <see cref="String"/> contains a numeric pattern i.e. {#} in it.  
        ///
        /// Example: 
        ///     trace{#}.log        Contains the numeric pattern.
        ///     trace{###}.log      Contains the numeric pattern.
        ///     trace{#X#}.log      Contains the numeric pattern (See remarks).
        ///     trace.log           Does not contain the pattern.
        /// </summary>
        /// <remarks>Occationally, this method can identify the existance of the {#} pattern incorrectly.</remarks>
        /// <param name="fileName">File name to be checked.</param>
        /// <returns><see langword="true"/> when the pattern is found; <see langword="false"/> otherwise.</returns>
        private static bool ContainsFileNamePattern(string fileName)
        {
            int startingIndex = fileName.IndexOf("{#", StringComparison.Ordinal);
            int endingIndex = fileName.IndexOf("#}", StringComparison.Ordinal);

            return (startingIndex != -1 && endingIndex != -1 && startingIndex < endingIndex);
        }

        /// <summary>
        /// Archives the <paramref name="fileName"/> using a rolling style numbering (the most recent is always #0 then
        /// #1, ..., #N. When the number of archive files exceed <see cref="P:MaxArchiveFiles"/> the obsolete archives
        /// are deleted.
        /// </summary>
        /// <remarks>
        /// This method is called recursively. This is the reason the <paramref name="archiveNumber"/> is required.
        /// </remarks>
        /// <param name="fileName">File name to be archived.</param>
        /// <param name="pattern">File name template which contains the numeric pattern to be replaced.</param>
        /// <param name="archiveNumber">Value which will replace the numeric pattern.</param>
        private void RecursiveRollingRename(string fileName, string pattern, int archiveNumber)
        {
            if (this.MaxArchiveFiles > 0 && archiveNumber >= this.MaxArchiveFiles)
            {
                File.Delete(fileName);
                return;
            }

            if (!File.Exists(fileName))
            {
                return;
            }

            string newFileName = ReplaceNumberPattern(pattern, archiveNumber);
            RecursiveRollingRename(newFileName, pattern, archiveNumber + 1);

            var shouldCompress = archiveNumber == 0;
            try
            {
                RollArchiveForward(fileName, newFileName, shouldCompress);
            }
            catch (IOException)
            {
                // TODO: Check the value of CreateDirs property before creating directories.
                string dir = Path.GetDirectoryName(newFileName);
                if (!Directory.Exists(dir))
                {
                    Directory.CreateDirectory(dir);
                }

                RollArchiveForward(fileName, newFileName, shouldCompress);
            }
        }

        /// <summary>
        /// Archives the <paramref name="fileName"/> using a sequence style numbering. The most recent archive has the
        /// highest number. When the number of archive files exceed <see cref="P:MaxArchiveFiles"/> the obsolete
        /// archives are deleted.
        /// </summary>
        /// <param name="fileName">File name to be archived.</param>
        /// <param name="pattern">File name template which contains the numeric pattern to be replaced.</param>
        private void ArchiveBySequence(string fileName, string pattern)
        {
            FileNameTemplate fileTemplate = new FileNameTemplate(Path.GetFileName(pattern));
            int trailerLength = fileTemplate.Template.Length - fileTemplate.EndAt;
            string fileNameMask = fileTemplate.ReplacePattern("*");

            string dirName = Path.GetDirectoryName(Path.GetFullPath(pattern));
            int nextNumber = -1;
            int minNumber = -1;

            var number2Name = new Dictionary<int, string>();

            try
            {
#if SILVERLIGHT && !WINDOWS_PHONE
                foreach (string s in Directory.EnumerateFiles(dirName, fileNameMask))
#else
                foreach (string s in Directory.GetFiles(dirName, fileNameMask))
#endif
                {
                    string baseName = Path.GetFileName(s);
                    string number = baseName.Substring(fileTemplate.BeginAt, baseName.Length - trailerLength - fileTemplate.BeginAt);
                    int num;

                    try
                    {
                        num = Convert.ToInt32(number, CultureInfo.InvariantCulture);
                    }
                    catch (FormatException)
                    {
                        continue;
                    }

                    nextNumber = Math.Max(nextNumber, num);
                    minNumber = minNumber != -1 ? Math.Min(minNumber, num) : num;

                    number2Name[num] = s;
                }

                nextNumber++;
            }
            catch (DirectoryNotFoundException)
            {
                Directory.CreateDirectory(dirName);
                nextNumber = 0;
            }

            if (minNumber != -1 && this.MaxArchiveFiles != 0)
            {
                int minNumberToKeep = nextNumber - this.MaxArchiveFiles + 1;
                for (int i = minNumber; i < minNumberToKeep; ++i)
                {
                    string s;

                    if (number2Name.TryGetValue(i, out s))
                    {
                        InternalLogger.Info("Deleting old archive {0}", s);
                        File.Delete(s);
                    }
                }
            }

            string newFileName = ReplaceNumberPattern(pattern, nextNumber);
            RollArchiveForward(fileName, newFileName, allowCompress: true);
        }

        /// <summary>
        /// Creates an archive copy of source file either by compressing it or moving to a new location in the file
        /// system. Which action will be used is determined by the value of <paramref name="enableCompression"/> parameter.
        /// </summary>
        /// <param name="fileName">File name to be archived.</param>
        /// <param name="archiveFileName">Name of the archive file.</param>
        /// <param name="enableCompression">Enables file compression</param>
        private static void ArchiveFile(string fileName, string archiveFileName, bool enableCompression)
        {
            string archiveFolderPath = Path.GetDirectoryName(archiveFileName);
            if (!Directory.Exists(archiveFolderPath))
                Directory.CreateDirectory(archiveFolderPath);

#if NET4_5
            if (enableCompression)
            {
                InternalLogger.Info("Archiving {0} to zip-archive {1}", fileName, archiveFileName);
                using (var archiveStream = new FileStream(archiveFileName, FileMode.Create))
                using (var archive = new ZipArchive(archiveStream, ZipArchiveMode.Create))
                using (var originalFileStream = new FileStream(fileName, FileMode.Open, FileAccess.Read, FileShare.Read))
                {
                    var zipArchiveEntry = archive.CreateEntry(Path.GetFileName(fileName));
                    using (var destination = zipArchiveEntry.Open())
                    {
                        originalFileStream.CopyTo(destination);
                    }
                }

                File.Delete(fileName);
            }
            else
#endif
            {
                InternalLogger.Info("Archiving {0} to {1}", fileName, archiveFileName);
                File.Move(fileName, archiveFileName);
            }
        }

        private void RollArchiveForward(string existingFileName, string archiveFileName, bool allowCompress)
        {
            ArchiveFile(existingFileName, archiveFileName, allowCompress && EnableArchiveFileCompression);

            string fileName = Path.GetFileName(existingFileName);
            if (fileName == null) { return; }

            // When the file has been moved, the original filename is 
            // no longer one of the initializedFiles. The initializedFilesCounter
            // should be left alone, the amount is still valid.
            if (this.initializedFiles.ContainsKey(fileName))
            {
                this.initializedFiles.Remove(fileName);
            }
            else if (this.initializedFiles.ContainsKey(existingFileName))
            {
                this.initializedFiles.Remove(existingFileName);
            }
        }

#if !NET_CF
        /// <summary>
        /// <para>
        /// Archives the <paramref name="fileName"/> using a date and sequence style numbering. Archives will be stamped
        /// with the prior period (Year, Month, Day) datetime. The most recent archive has the highest number (in
        /// combination with the date).
        /// </para>
        /// <para>
        /// When the number of archive files exceed <see cref="P:MaxArchiveFiles"/> the obsolete archives are deleted.
        /// </para>
        /// </summary>
        /// <param name="fileName">File name to be archived.</param>
        /// <param name="pattern">File name template which contains the numeric pattern to be replaced.</param>
        /// <param name="logEvent">Log event that the <see cref="FileTarget"/> instance is currently processing.</param>
        private void ArchiveByDateAndSequence(string fileName, string pattern, LogEventInfo logEvent)
        {
            string baseNamePattern = Path.GetFileName(pattern);

            if (string.IsNullOrEmpty(baseNamePattern))
            {
                return;
            }

            FileNameTemplate fileTemplate = new FileNameTemplate(baseNamePattern);
            string fileNameMask = fileTemplate.ReplacePattern("*");
            string dateFormat = GetDateFormatString(this.ArchiveDateFormat);

            string dirName = Path.GetDirectoryName(Path.GetFullPath(pattern));
            if (string.IsNullOrEmpty(dirName))
            {
                return;
            }

            int minSequenceLength = fileTemplate.EndAt - fileTemplate.BeginAt - 2;
            int nextSequenceNumber;
            DateTime archiveDate = GetArchiveDate(IsPeriodSwitch(fileName, logEvent));
            List<string> archiveFileNames;
            if (Directory.Exists(dirName))
            {
                List<DateAndSequenceArchive> archives = FindDateAndSequenceArchives(dirName, fileName, fileNameMask, minSequenceLength, dateFormat, fileTemplate)
                    .ToList();

                // Find out the next sequence number among existing archives having the same date part as the current date.
                int? lastSequenceNumber = archives
                    .Where(a => a.HasSameFormattedDate(archiveDate))
                    .Max(a => (int?)a.Sequence);
                nextSequenceNumber = (int)(lastSequenceNumber != null ? lastSequenceNumber + 1 : 0);

                archiveFileNames = archives
                    .OrderBy(a => a.Date)
                    .ThenBy(a => a.Sequence)
                    .Select(a => a.FileName)
                    .ToList();
            }
            else
            {
                Directory.CreateDirectory(dirName);
                nextSequenceNumber = 0;
                archiveFileNames = new List<string>();
            }

            string paddedSequence = nextSequenceNumber.ToString().PadLeft(minSequenceLength, '0');
            string archiveFileNameWithoutPath = fileNameMask.Replace("*",
                string.Format("{0}.{1}", archiveDate.ToString(dateFormat), paddedSequence));
            string archiveFileName = Path.Combine(dirName, archiveFileNameWithoutPath);

            RollArchiveForward(fileName, archiveFileName, allowCompress: true);
            archiveFileNames.Add(archiveFileName);
            EnsureArchiveCount(archiveFileNames);
        }

        /// <summary>
        /// Determines whether a file with a different name from <paramref name="fileName"/> is needed to receive the
        /// <paramref name="logEvent"/>. This is determined based on the date and time when the file was created compared 
        /// to the time the log event was initiated.
        /// </summary>
        /// <returns>
        /// <see langword="true"/> when log event time is "different" than the file creation time; <see langword="false"/> otherwise.
        /// </returns>
        private bool IsPeriodSwitch(string fileName, LogEventInfo logEvent)
        {
            var fileCharacteristics = this.GetFileCharacteristics(fileName);
            if (fileCharacteristics != null)
            {
                string formatString = GetDateFormatString(string.Empty);
                string fileCreationTimeString = fileCharacteristics.CreationTimeUtc.ToLocalTime().ToString(formatString, CultureInfo.InvariantCulture);
                string logEventTimeString = logEvent.TimeStamp.ToLocalTime().ToString(formatString, CultureInfo.InvariantCulture);

                return fileCreationTimeString != logEventTimeString;
            }

            return false;
        }

        /// <summary>
        /// Deletes files among a given list, and stops as soon as the remaining files are fewer than the <see
        /// cref="P:FileTarget.MaxArchiveFiles"/> setting.
        /// </summary>
        /// <param name="oldArchiveFileNames">List of the file archives.</param>
        /// <remarks>
        /// Items are deleted in the same order as in <paramref name="oldArchiveFileNames"/>. No file is deleted if <see
        /// cref="P:FileTarget.MaxArchiveFiles"/> property is zero.
        /// </remarks>
        private void EnsureArchiveCount(List<string> oldArchiveFileNames)
        {
            if (this.MaxArchiveFiles <= 0) return;

            int numberToDelete = oldArchiveFileNames.Count - this.MaxArchiveFiles;
            for (int fileIndex = 0; fileIndex < numberToDelete; fileIndex++)
            {
                InternalLogger.Info("Deleting old archive {0}.", oldArchiveFileNames[fileIndex]);
                File.Delete(oldArchiveFileNames[fileIndex]);
            }
        }

        /// <summary>
        /// Searches a given directory for archives that comply with the current archive pattern.
        /// </summary>
        /// <returns>An enumeration of archive infos, ordered by their file creation date.</returns>
        private IEnumerable<DateAndSequenceArchive> FindDateAndSequenceArchives(string dirName, string logFileName,
            string fileNameMask,
            int minSequenceLength, string dateFormat, FileNameTemplate fileTemplate)
        {
            var directoryInfo = new DirectoryInfo(dirName);

            int archiveFileNameMinLength = fileNameMask.Length + minSequenceLength;
            var archiveFileNames = GetFiles(directoryInfo, fileNameMask)
                .Where(n => n.Name.Length >= archiveFileNameMinLength)
                .OrderBy(n => n.CreationTime)
                .Select(n => n.FullName);

            foreach (string archiveFileName in archiveFileNames)
            {
                //Get the archive file name or empty string if it's null
                string archiveFileNameWithoutPath = Path.GetFileName(archiveFileName) ?? "";

                DateTime date;
                int sequence;
                if (
                    !TryParseDateAndSequence(archiveFileNameWithoutPath, dateFormat, fileTemplate, out date,
                        out sequence))
                {
                    continue;
                }

                //It's possible that the log file itself has a name that will match the archive file mask.
                if (string.IsNullOrEmpty(archiveFileNameWithoutPath) ||
                    archiveFileNameWithoutPath.Equals(Path.GetFileName(logFileName)))
                {
                    continue;
                }

                yield return new DateAndSequenceArchive(archiveFileName, date, dateFormat, sequence);
            }
        }

        private static bool TryParseDateAndSequence(string archiveFileNameWithoutPath, string dateFormat, FileNameTemplate fileTemplate, out DateTime date, out int sequence)
        {
            int trailerLength = fileTemplate.Template.Length - fileTemplate.EndAt;
            int dateAndSequenceIndex = fileTemplate.BeginAt;
            int dateAndSequenceLength = archiveFileNameWithoutPath.Length - trailerLength - dateAndSequenceIndex;

            string dateAndSequence = archiveFileNameWithoutPath.Substring(dateAndSequenceIndex, dateAndSequenceLength);
            int sequenceIndex = dateAndSequence.LastIndexOf('.') + 1;

            string sequencePart = dateAndSequence.Substring(sequenceIndex);
            if (!Int32.TryParse(sequencePart, NumberStyles.None, CultureInfo.CurrentCulture, out sequence))
            {
                date = default(DateTime);
                return false;
            }

            string datePart = dateAndSequence.Substring(0, dateAndSequence.Length - sequencePart.Length - 1);
            if (!DateTime.TryParseExact(datePart, dateFormat, CultureInfo.CurrentCulture, DateTimeStyles.None,
                out date))
            {
                return false;
            }

            return true;
        }

        /// <summary>
        /// Gets the collection of files in the specified directory which they match the <paramref name="fileNameMask"/>.
        /// </summary>
        /// <param name="directoryInfo">Directory to searched.</param>
        /// <param name="fileNameMask">Pattern whihc the files will be searched against.</param>
        /// <returns>Lisf of files matching the pattern.</returns>
        private static IEnumerable<FileInfo> GetFiles(DirectoryInfo directoryInfo, string fileNameMask)
        {
#if SILVERLIGHT && !WINDOWS_PHONE
            return directoryInfo.EnumerateFiles(fileNameMask);
#else
            return directoryInfo.GetFiles(fileNameMask);
#endif
        }

        /// <summary>
        /// Replaces the string-based pattern i.e. {#} in a file name with the value passed in <paramref
        /// name="replacementValue"/> parameter.
        /// </summary>
        /// <param name="pattern">File name which contains the string-based pattern.</param>
        /// <param name="replacementValue">Value which will replace the string-based pattern.</param>
        /// <returns>
        /// File name with the value of <paramref name="replacementValue"/> in the position of the string-based pattern.
        /// </returns>
        private static string ReplaceFileNamePattern(string pattern, string replacementValue)
        {
            //
            // TODO: ReplaceFileNamePattern() method is nearly identical to ReplaceNumberPattern(). Consider merging.
            //

            return new FileNameTemplate(Path.GetFileName(pattern)).ReplacePattern(replacementValue);
        }

        /// <summary>
        /// Archives the <paramref name="fileName"/> using a date style numbering. Archives will be stamped with the
        /// prior period (Year, Month, Day, Hour, Minute) datetime. When the number of archive files exceed <see
        /// cref="P:MaxArchiveFiles"/> the obsolete archives are deleted.
        /// </summary>
        /// <param name="fileName">File name to be archived.</param>
        /// <param name="pattern">File name template which contains the numeric pattern to be replaced.</param>
        private void ArchiveByDate(string fileName, string pattern)
        {
            string fileNameMask = ReplaceFileNamePattern(pattern, "*");
            string dirName = Path.GetDirectoryName(Path.GetFullPath(pattern));
            string dateFormat = GetDateFormatString(this.ArchiveDateFormat);

            DateTime archiveDate = GetArchiveDate(true);
            if (dirName != null)
            {
                string archiveFileName = Path.Combine(dirName, fileNameMask.Replace("*", archiveDate.ToString(dateFormat)));
                RollArchiveForward(fileName, archiveFileName, allowCompress: true);
            }

            DeleteOldDateArchives(pattern);
        }

        /// <summary>
        /// Deletes archive files in reverse chronological order until only the
        /// MaxArchiveFiles number of archive files remain.
        /// </summary>
        /// <param name="pattern">The pattern that archive filenames will match</param>
        private void DeleteOldDateArchives(string pattern)
        {

            string fileNameMask = ReplaceFileNamePattern(pattern, "*");
            string dirName = Path.GetDirectoryName(Path.GetFullPath(pattern));
            string dateFormat = GetDateFormatString(this.ArchiveDateFormat);

            if (dirName != null)
            {
                DirectoryInfo directoryInfo = new DirectoryInfo(dirName);
                if (!directoryInfo.Exists)
                {
                    Directory.CreateDirectory(dirName);
                    return;
                }

#if SILVERLIGHT && !WINDOWS_PHONE
                var files = directoryInfo.EnumerateFiles(fileNameMask).OrderBy(n => n.CreationTime).Select(n => n.FullName);
#else
                var files = directoryInfo.GetFiles(fileNameMask).OrderBy(n => n.CreationTime).Select(n => n.FullName);
#endif
                List<string> filesByDate = new List<string>();

                foreach (string nextFile in files)
                {
                    string archiveFileName = Path.GetFileName(nextFile);
                    string datePart = archiveFileName.Substring(fileNameMask.LastIndexOf('*'), dateFormat.Length);
                    DateTime fileDate = DateTime.MinValue;
                    if (DateTime.TryParseExact(datePart, dateFormat, CultureInfo.InvariantCulture, DateTimeStyles.None, out fileDate))
                    {
                        filesByDate.Add(nextFile);
                    }
                }

                EnsureArchiveCount(filesByDate);
            }
        }
#endif

        /// <summary>
        /// Gets the correct formating <see langword="String"/> to be used based on the value of <see
        /// cref="P:ArchiveEvery"/> for converting <see langword="DateTime"/> values which will be inserting into file
        /// names during archiving.
        /// 
        /// This value will be computed only when a empty value or <see langword="null"/> is passed into <paramref name="defaultFormat"/>
        /// </summary>
        /// <param name="defaultFormat">Date format to used irrespectively of <see cref="P:ArchiveEvery"/> value.</param>
        /// <returns>Formatting <see langword="String"/> for dates.</returns>
        private string GetDateFormatString(string defaultFormat)
        {
            // If archiveDateFormat is not set in the config file, use a default 
            // date format string based on the archive period.
            string formatString = defaultFormat;
            if (string.IsNullOrEmpty(formatString))
            {
                switch (this.ArchiveEvery)
                {
                    case FileArchivePeriod.Year:
                        formatString = "yyyy";
                        break;

                    case FileArchivePeriod.Month:
                        formatString = "yyyyMM";
                        break;

                    default:
                        formatString = "yyyyMMdd";
                        break;

                    case FileArchivePeriod.Hour:
                        formatString = "yyyyMMddHH";
                        break;

                    case FileArchivePeriod.Minute:
                        formatString = "yyyyMMddHHmm";
                        break;
                }
            }
            return formatString;
        }

        private DateTime GetArchiveDate(bool isNextCycle)
        {
            DateTime archiveDate = TimeSource.Current.Time;

            // Because AutoArchive/ArchiveByDate gets called after the FileArchivePeriod condition matches, decrement the archive period by 1
            // (i.e. If ArchiveEvery = Day, the file will be archived with yesterdays date)
            int addCount = isNextCycle ? -1 : 0;

            switch (this.ArchiveEvery)
            {
                case FileArchivePeriod.Day:
                    archiveDate = archiveDate.AddDays(addCount);
                    break;

                case FileArchivePeriod.Hour:
                    archiveDate = archiveDate.AddHours(addCount);
                    break;

                case FileArchivePeriod.Minute:
                    archiveDate = archiveDate.AddMinutes(addCount);
                    break;

                case FileArchivePeriod.Month:
                    archiveDate = archiveDate.AddMonths(addCount);
                    break;

                case FileArchivePeriod.Year:
                    archiveDate = archiveDate.AddYears(addCount);
                    break;
            }

            return archiveDate;
        }

        /// <summary>
        /// Invokes the archiving process after determining when and which type of archiving is required.
        /// </summary>
        /// <param name="fileName">File name to be checked and archived.</param>
        /// <param name="eventInfo">Log event that the <see cref="FileTarget"/> instance is currently processing.</param>
        private void DoAutoArchive(string fileName, LogEventInfo eventInfo)
        {
            var fileInfo = new FileInfo(fileName);
            if (!fileInfo.Exists)
            {
                return;
            }

            string fileNamePattern = GetArchiveFileNamePattern(fileName, eventInfo);

            if (!ContainsFileNamePattern(fileNamePattern))
            {
                if (fileArchive.Archive(fileNamePattern, fileInfo.FullName, CreateDirs, EnableArchiveFileCompression))
                {
                    if (this.initializedFiles.ContainsKey(fileInfo.FullName))
                    {
                        this.initializedFiles.Remove(fileInfo.FullName);
                    }
                }
            }
            else
            {
                switch (this.ArchiveNumbering)
                {
                    case ArchiveNumberingMode.Rolling:
                        this.RecursiveRollingRename(fileInfo.FullName, fileNamePattern, 0);
                        break;

                    case ArchiveNumberingMode.Sequence:
                        this.ArchiveBySequence(fileInfo.FullName, fileNamePattern);
                        break;

#if !NET_CF
                    case ArchiveNumberingMode.Date:
                        this.ArchiveByDate(fileInfo.FullName, fileNamePattern);
                        break;

                    case ArchiveNumberingMode.DateAndSequence:
                        this.ArchiveByDateAndSequence(fileInfo.FullName, fileNamePattern, eventInfo);
                        break;
#endif
                }
            }
        }

        /// <summary>
        /// Gets the pattern that archive files will match
        /// </summary>
        /// <param name="fileName">Filename of the log file</param>
        /// <param name="eventInfo">Log event that the <see cref="FileTarget"/> instance is currently processing.</param>
        /// <returns>A string with a pattern that will match the archive filenames</returns>
        private string GetArchiveFileNamePattern(string fileName, LogEventInfo eventInfo)
        {
            if (this.ArchiveFileName == null)
            {
                string ext = EnableArchiveFileCompression ? ".zip" : Path.GetExtension(fileName);
                return Path.ChangeExtension(fileName, ".{#}" + ext);
            }
            else
            {
                //The archive file name is given. There are two possibilities
                //(1) User supplied the Filename with pattern
                //(2) User supplied the normal filename
                string archiveFileName = this.ArchiveFileName.Render(eventInfo);
                archiveFileName = CleanupInvalidFileNameChars(archiveFileName);
                return Path.GetFullPath(archiveFileName);
            }
        }

        /// <summary>
        /// Indicates if the automatic archiving process should be executed.
        /// </summary>
        /// <param name="fileName">File name to be written.</param>
        /// <param name="ev">Log event that the <see cref="FileTarget"/> instance is currently processing.</param>
        /// <param name="upcomingWriteSize">The size in bytes of the next chunk of data to be written in the file.</param>
        /// <returns><see langword="true"/> when archiving should be executed; <see langword="false"/> otherwise.</returns>
        private bool ShouldAutoArchive(string fileName, LogEventInfo ev, int upcomingWriteSize)
        {
            return ShouldAutoArchiveBasedOnFileSize(fileName, upcomingWriteSize) ||
                   ShouldAutoArchiveBasedOnTime(fileName, ev);
        }

        /// <summary>
        /// Indicates if the automatic archiving process should be executed based on file size constrains.
        /// </summary>
        /// <param name="fileName">File name to be written.</param>
        /// <param name="upcomingWriteSize">The size in bytes of the next chunk of data to be written in the file.</param>
        /// <returns><see langword="true"/> when archiving should be executed; <see langword="false"/> otherwise.</returns>
        private bool ShouldAutoArchiveBasedOnFileSize(string fileName, int upcomingWriteSize)
        {
            if (this.ArchiveAboveSize == FileTarget.ArchiveAboveSizeDisabled)
            {
                return false;
            }

            var fileCharacteristics = this.GetFileCharacteristics(fileName);
            if (fileCharacteristics == null)
            {
                return false;
            }

            if (this.ArchiveAboveSize != FileTarget.ArchiveAboveSizeDisabled)
            {
                if (fileCharacteristics.FileLength + upcomingWriteSize > this.ArchiveAboveSize)
                {
                    return true;
                }
            }

            return false;
        }

        /// <summary>
        /// Indicates if the automatic archiving process should be executed based on date/time constrains.
        /// </summary>
        /// <param name="fileName">File name to be written.</param>
        /// <param name="logEvent">Log event that the <see cref="FileTarget"/> instance is currently processing.</param>
        /// <returns><see langword="true"/> when archiving should be executed; <see langword="false"/> otherwise.</returns>
        private bool ShouldAutoArchiveBasedOnTime(string fileName, LogEventInfo logEvent)
        {
            if (this.ArchiveEvery == FileArchivePeriod.None)
            {
                return false;
            }

            var fileCharacteristics = this.GetFileCharacteristics(fileName);
            if (fileCharacteristics == null)
            {
                return false;
            }

            if (this.ArchiveEvery != FileArchivePeriod.None)
            {
                // file creation time is in Utc and logEvent's timestamp is originated from TimeSource.Current,
                // so we should ask the TimeSource to convert file time to TimeSource time:
                DateTime creationTime = TimeSource.Current.FromSystemTime(fileCharacteristics.CreationTimeUtc);
                string formatString = GetDateFormatString(string.Empty);
                string fileCreated = creationTime.ToString(formatString, CultureInfo.InvariantCulture);
                string logEventRecorded = logEvent.TimeStamp.ToString(formatString, CultureInfo.InvariantCulture);

                return fileCreated != logEventRecorded;
            }

            return false;
        }

        private void AutoClosingTimerCallback(object state)
        {
            lock (this.SyncRoot)
            {
                if (!this.IsInitialized)
                {
                    return;
                }

                try
                {
                    DateTime expireTime = DateTime.UtcNow.AddSeconds(-this.OpenFileCacheTimeout);
                    this.recentAppenders.CloseAppenders(expireTime);
                }
                catch (Exception exception)
                {
                    if (exception.MustBeRethrown())
                    {
                        throw;
                    }

                    InternalLogger.Warn("Exception in AutoClosingTimerCallback: {0}", exception);
                }
            }
        }

        /// <summary>
        /// The sequence of <see langword="byte"/> to be written for the file header.
        /// </summary>
        /// <returns>Sequence of <see langword="byte"/> to be written.</returns>
        private byte[] GetHeaderBytes()
        {
            return this.GetLayoutBytes(this.Header);
        }

        /// <summary>
        /// The sequence of <see langword="byte"/> to be written for the file footer.
        /// </summary>
        /// <returns>Sequence of <see langword="byte"/> to be written.</returns>        
        private byte[] GetFooterBytes()
        {
            return this.GetLayoutBytes(this.Footer);
        }

        /// <summary>
        /// Evaluates which parts of a file should be written (header, content, footer) based on various properties of
        /// <see cref="FileTarget"/> instance and writes them.
        /// </summary>
        /// <param name="fileName">File name to be written.</param>
        /// <param name="logEvent">Log event that the <see cref="FileTarget"/> instance is currently processing.</param>
        /// <param name="bytes">Raw sequence of <see langword="byte"/> to be written into the content part of the file.</param>        
        /// <param name="justData">Indicates that only content section should be written in the file.</param>
        private void WriteToFile(string fileName, LogEventInfo logEvent, byte[] bytes, bool justData)
        {
            if (this.ReplaceFileContentsOnEachWrite)
            {
                ReplaceFileContent(fileName, bytes);
                return;
            }

            bool writeHeader = InitializeFile(fileName, logEvent, justData);
            BaseFileAppender appender = this.recentAppenders.AllocateAppender(fileName);

            if (writeHeader)
            {
                this.WriteHeader(appender);
            }

            appender.Write(bytes);

            if (this.AutoFlush)
            {
                appender.Flush();
            }
        }

        /// <summary>
        /// Initialise a file to be used by the <see cref="FileTarget"/> instance. Based on the number of initialised
        /// files and the values of various instance properties clean up and/or archiving processes can be invoked.
        /// </summary>
        /// <param name="fileName">File name to be written.</param>
        /// <param name="logEvent">Log event that the <see cref="FileTarget"/> instance is currently processing.</param>
        /// <param name="justData">Indicates that only content section should be written in the file.</param>
        /// <returns><see langword="true"/> when file header should be written; <see langword="false"/> otherwise.</returns>
        private bool InitializeFile(string fileName, LogEventInfo logEvent, bool justData)
        {
            bool writeHeader = false;

            if (!justData)
            {
                //UtcNow is much faster then .now. This was a bottleneck in writing a lot of files after CPU test.
                var now = DateTime.UtcNow;
                if (!this.initializedFiles.ContainsKey(fileName))
                {
                    ProcessOnStartup(fileName, logEvent);

                    this.initializedFiles[fileName] = now;
                    this.initializedFilesCounter++;
                    writeHeader = true;

                    if (this.initializedFilesCounter >= FileTarget.InitializedFilesCounterMax)
                    {
                        this.initializedFilesCounter = 0;
                        this.CleanupInitializedFiles();
                    }
                }

                this.initializedFiles[fileName] = now;
            }

            return writeHeader;
        }

        /// <summary>
        /// Writes the file footer and uninitialise the file in <see cref="FileTarget"/> instance internal structures.
        /// </summary>
        /// <param name="fileName">File name to be written.</param>
        private void WriteFooterAndUninitialize(string fileName)
        {
            byte[] footerBytes = this.GetFooterBytes();
            if (footerBytes != null)
            {
                if (File.Exists(fileName))
                {
                    this.WriteToFile(fileName, null, footerBytes, true);
                }
            }

            this.initializedFiles.Remove(fileName);
        }

        /// <summary>
        /// Invokes the archiving and clean up of older archive file based on the values of <see
        /// cref="P:NLog.Targets.FileTarget.ArchiveOldFileOnStartup"/> and <see
        /// cref="P:NLog.Targets.FileTarget.DeleteOldFileOnStartup"/> properties respectively.
        /// </summary>
        /// <param name="fileName">File name to be written.</param>
        /// <param name="logEvent">Log event that the <see cref="FileTarget"/> instance is currently processing.</param>
        private void ProcessOnStartup(string fileName, LogEventInfo logEvent)
        {
            if (this.ArchiveOldFileOnStartup)
            {
                try
                {
                    this.DoAutoArchive(fileName, logEvent);
                }
                catch (Exception exception)
                {
                    if (exception.MustBeRethrown())
                    {
                        throw;
                    }

                    InternalLogger.Warn("Unable to archive old log file '{0}': {1}", fileName, exception);
                }
            }

            if (this.DeleteOldFileOnStartup)
            {
                try
                {
                    File.Delete(fileName);
                }
                catch (Exception exception)
                {
                    if (exception.MustBeRethrown())
                    {
                        throw;
                    }

                    InternalLogger.Warn("Unable to delete old log file '{0}': {1}", fileName, exception);
                }
            }
        }

        /// <summary>
        /// Creates the file specified in <paramref name="fileName"/> and writes the file content in each entirety i.e.
        /// Header, Content and Footer.
        /// </summary>
        /// <param name="fileName">The name of the file to be written.</param>
        /// <param name="bytes">Sequence of <see langword="byte"/> to be written in the content section of the file.</param>
        /// <remarks>This method is used when the content of the log file is re-written on every write.</remarks>
        private void ReplaceFileContent(string fileName, byte[] bytes)
        {
            using (FileStream fs = File.Create(fileName))
            {
                byte[] headerBytes = this.GetHeaderBytes();
                if (headerBytes != null)
                {
                    fs.Write(headerBytes, 0, headerBytes.Length);
                }

                fs.Write(bytes, 0, bytes.Length);

                byte[] footerBytes = this.GetFooterBytes();
                if (footerBytes != null)
                {
                    fs.Write(footerBytes, 0, footerBytes.Length);
                }
            }
        }

        /// <summary>
        /// Writes the header information to a file.
        /// </summary>
        /// <param name="appender">File appender associated with the file.</param>
        private void WriteHeader(BaseFileAppender appender)
        {
            FileCharacteristics fileCharacteristics = appender.GetFileCharacteristics();
            //  Write header only on empty files or if file info cannot be obtained.
            if ((fileCharacteristics == null) || (fileCharacteristics.FileLength == 0))
            {
                byte[] headerBytes = this.GetHeaderBytes();
                if (headerBytes != null)
                {
                    appender.Write(headerBytes);
                }
            }
        }

        /// <summary>
        /// Returns the length of a specified file and the last time it has been written. File appender is queried before the file system.  
        /// </summary>
        /// <param name="filePath">File which the information are requested.</param>
        /// <returns>The file characteristics, if the file information was retrieved successfully, otherwise null.</returns>
        private FileCharacteristics GetFileCharacteristics(string filePath)
        {
            var fileCharacteristics = this.recentAppenders.GetFileCharacteristics(filePath);
            if (fileCharacteristics != null)
                return fileCharacteristics;

            var fileInfo = new FileInfo(filePath);
            if (fileInfo.Exists)
            {
#if !SILVERLIGHT
                fileCharacteristics = new FileCharacteristics(fileInfo.CreationTimeUtc, fileInfo.Length);
#else
                fileCharacteristics = new FileCharacteristics(fileInfo.CreationTime, fileInfo.Length);
#endif
                return fileCharacteristics;
            }

            return null;
        }

        /// <summary>
        /// The sequence of <see langword="byte"/> to be written in a file after applying any formating and any
        /// transformations required from the <see cref="Layout"/>.
        /// </summary>
        /// <param name="layout">The layout used to render output message.</param>
        /// <returns>Sequence of <see langword="byte"/> to be written.</returns>
        /// <remarks>Usually it is used to render the header and hooter of the files.</remarks>
        private byte[] GetLayoutBytes(Layout layout)
        {
            if (layout == null)
            {
                return null;
            }

            string renderedText = layout.Render(LogEventInfo.CreateNullEvent()) + this.NewLineChars;
            return this.TransformBytes(this.Encoding.GetBytes(renderedText));
        }

        /// <summary>
        /// Replaces any invalid characters found in the <paramref name="fileName"/> with underscore i.e _ character.
        /// Invalid characters are defined by .NET framework and they returned by <see
        /// cref="M:System.IO.Path.GetInvalidFileNameChars"/> method.
        /// <para>Note: not implemented in Silverlight</para>
        /// </summary>
        /// <param name="fileName">The original file name which might contain invalid characters.</param>
        /// <returns>The cleaned up file name without any invalid characters.</returns>
        private string CleanupInvalidFileNameChars(string fileName)
        {

            if (!this.CleanupFileName)
            {
                return fileName;
            }

#if !SILVERLIGHT

            var lastDirSeparator = fileName.LastIndexOfAny(DirectorySeparatorChars);

            var fileName1 = fileName.Substring(lastDirSeparator + 1);
            var dirName = lastDirSeparator > 0 ? fileName.Substring(0, lastDirSeparator) : string.Empty;

            char[] fileName1Chars = null;
            foreach (var invalidChar in InvalidFileNameChars)
            {
                for (int i = 0; i < fileName1.Length; i++)
                {
                    if (fileName1[i] == invalidChar)
                    {
                        //delay char[] creation until first invalid char
                        //is found to avoid memory allocation.
                        if (fileName1Chars == null)
                            fileName1Chars = fileName1.ToCharArray();
                        fileName1Chars[i] = '_';
                    }
                }
            }

            //only if an invalid char was replaced do we create a new string.
            if (fileName1Chars != null)
                fileName1 = new string(fileName1Chars);

            return Path.Combine(dirName, fileName1);
#else
            return fileName;
#endif
        }


        private class DynamicFileArchive
        {
            private readonly Queue<string> archiveFileQueue = new Queue<string>();
            
            /// <summary>
            /// Creates an instance of <see cref="DynamicFileArchive"/> class.
            /// </summary>
            /// <param name="maxArchivedFiles">Maximum number of archive files to be kept.</param>
            public DynamicFileArchive(int maxArchivedFiles)
            {
                this.MaxArchiveFileToKeep = maxArchivedFiles;
            }

            /// <summary>
            /// Creates an instance of <see cref="DynamicFileArchive"/> class.
            /// </summary>
            public DynamicFileArchive() : this(-1) { }

            /// <summary>
            /// Gets or sets the maximum number of archive files that should be kept.
            /// </summary>
            public int MaxArchiveFileToKeep { get; set; }

            /// <summary>
            /// Adds the files in the specified path to the archive file queue.
            /// </summary>
            /// <param name="archiveFolderPath">The folder where the archive files are stored.</param>
            public void InitializeForArchiveFolderPath(string archiveFolderPath)
            {
                archiveFileQueue.Clear();
                if (Directory.Exists(archiveFolderPath))
                {
#if SILVERLIGHT && !WINDOWS_PHONE
                    var files = Directory.EnumerateFiles(archiveFolderPath);
#else
                    var files = Directory.GetFiles(archiveFolderPath);
#endif
                    foreach (string nextFile in files.OrderBy(f => ExtractArchiveNumberFromFileName(f)))
                        archiveFileQueue.Enqueue(nextFile);
                }
            }

            /// <summary>
            /// Adds a file into archive.
            /// </summary>
            /// <param name="archiveFileName">File name of the archive</param>
            /// <param name="fileName">Original file name</param>
            /// <param name="createDirectory">Create a directory, if it does not exist</param>
            /// <param name="enableCompression">Enables file compression</param>
            /// <returns><see langword="true"/> if the file has been moved successfully; <see langword="false"/> otherwise.</returns>
            [System.Diagnostics.CodeAnalysis.SuppressMessage("Microsoft.Design", "CA1031:DoNotCatchGeneralExceptionTypes")]
            public bool Archive(string archiveFileName, string fileName, bool createDirectory, bool enableCompression)
            {
                if (MaxArchiveFileToKeep < 1)
                {
                    InternalLogger.Warn("Archive is called. Even though the MaxArchiveFiles is set to less than 1");
                    return false;
                }

                if (!File.Exists(fileName))
                {
                    InternalLogger.Error("Error while archiving, Source File : {0} Not found.", fileName);
                    return false;
                }

                DeleteOldArchiveFiles();
                AddToArchive(archiveFileName, fileName, createDirectory, enableCompression);
                return true;
            }
            
            /// <summary>
            /// Archives the file, either by copying it to a new file system location or by compressing it, and add the file name into the list of archives.
            /// </summary>
            /// <param name="archiveFileName">Target file name.</param>
            /// <param name="fileName">Original file name.</param>
            /// <param name="createDirectory">Create a directory, if it does not exist.</param>
            /// <param name="enableCompression">Enables file compression.</param>
            private void AddToArchive(string archiveFileName, string fileName, bool createDirectory, bool enableCompression)
            {
                if (archiveFileQueue.Count != 0)
                    archiveFileName = GetNextArchiveFileName(archiveFileName);

                try
                {
                    ArchiveFile(fileName, archiveFileName, enableCompression);
                    archiveFileQueue.Enqueue(archiveFileName);
                }
                catch (Exception ex)
                {
                    InternalLogger.Error("Cannot archive file {0}, Exception : {1}", fileName, ex);
                    throw;
                }
            }

            /// <summary>
            /// Remove old archive files when the files on the queue are more than the <see cref="P:MaxArchiveFilesToKeep"/>.
            /// </summary>
            private void DeleteOldArchiveFiles()
            {
                if (MaxArchiveFileToKeep == 1 && archiveFileQueue.Any())
                {
                    var archiveFileName = archiveFileQueue.Dequeue();

                    try
                    {
                        File.Delete(archiveFileName);
                    }
                    catch (Exception ex)
                    {
                        InternalLogger.Warn("Cannot delete old archive file : {0} , Exception : {1}", archiveFileName, ex);
                    }
                }

                while (archiveFileQueue.Count >= MaxArchiveFileToKeep)
                {
                    string oldestArchivedFileName = archiveFileQueue.Dequeue();

                    try
                    {
                        File.Delete(oldestArchivedFileName);
                    }
                    catch (Exception ex)
                    {
                        InternalLogger.Warn("Cannot delete old archive file : {0} , Exception : {1}", oldestArchivedFileName, ex);
                    }
                }
            }

            
            /// <summary>
            /// Gets the file name for the next archive file by appending a number to the provided
            /// "base"-filename.
            /// 
            /// Example: 
            ///     Original Filename   trace.log
            ///     Target Filename     trace.15.log
            /// </summary>          
            /// <param name="fileName">Original file name.</param>
            /// <returns>File name suitable for archiving</returns>
            private string GetNextArchiveFileName(string fileName)
            {
                int currentArchiveNumber = archiveFileQueue.Count == 0 ? 0 : ExtractArchiveNumberFromFileName(archiveFileQueue.Last());
                string archiveFileName = string.Format("{0}.{1}{2}", Path.GetFileNameWithoutExtension(fileName), currentArchiveNumber + 1, Path.GetExtension(fileName));
                return Path.Combine(Path.GetDirectoryName(fileName), archiveFileName);
            }

            private static int ExtractArchiveNumberFromFileName(string archiveFileName)
            {
                archiveFileName = Path.GetFileName(archiveFileName);
                int lastDotIdx = archiveFileName.LastIndexOf('.');
                if (lastDotIdx == -1)
                    return 0;

                int previousToLastDotIdx = archiveFileName.LastIndexOf('.', lastDotIdx - 1);
                string numberPart = previousToLastDotIdx == -1 ? archiveFileName.Substring(lastDotIdx + 1) : archiveFileName.Substring(previousToLastDotIdx + 1, lastDotIdx - previousToLastDotIdx - 1);

                int archiveNumber;
                return Int32.TryParse(numberPart, out archiveNumber) ? archiveNumber : 0;
            }
        }

        private sealed class FileNameTemplate
        {
            /// <summary>
            /// Characters determining the start of the <see cref="P:FileNameTemplate.Pattern"/>.
            /// </summary>
            public const string PatternStartCharacters = "{#";

            /// <summary>
            /// Characters determining the end of the <see cref="P:FileNameTemplate.Pattern"/>.
            /// </summary>
            public const string PatternEndCharacters = "#}";

            /// <summary>
            /// File name which is used as template for matching and replacements. 
            /// It is expected to contain a pattern to match.
            /// </summary>
            public string Template
            {
                get { return this.template; }
            }

            /// <summary>
            /// The begging position of the <see cref="P:FileNameTemplate.Pattern"/> 
            /// within the <see cref="P:FileNameTemplate.Template"/>. -1 is returned 
            /// when no pattern can be found.
            /// </summary>
            public int BeginAt
            {
                get
                {
                    return startIndex;
                }
            }

            /// <summary>
            /// The ending position of the <see cref="P:FileNameTemplate.Pattern"/> 
            /// within the <see cref="P:FileNameTemplate.Template"/>. -1 is returned 
            /// when no pattern can be found.
            /// </summary>
            public int EndAt
            {
                get
                {
                    return endIndex;
                }
            }

            private bool FoundPattern
            {
                get { return startIndex != -1 && endIndex != -1; }
            }

            private readonly string template;

            private readonly int startIndex;
            private readonly int endIndex;

            public FileNameTemplate(string template)
            {
                this.template = template;
                this.startIndex = template.IndexOf(PatternStartCharacters, StringComparison.Ordinal);
                if (this.startIndex != -1)
                    this.endIndex = template.IndexOf(PatternEndCharacters, StringComparison.Ordinal) + PatternEndCharacters.Length;
            }

            /// <summary>
            /// Replace the pattern with the specified String.
            /// </summary>
            /// <param name="replacementValue"></param>
            /// <returns></returns>
            public string ReplacePattern(string replacementValue)
            {
                return !FoundPattern || String.IsNullOrEmpty(replacementValue) ? this.Template : template.Substring(0, this.BeginAt) + replacementValue + template.Substring(this.EndAt);
            }
        }

    }
}<|MERGE_RESOLUTION|>--- conflicted
+++ resolved
@@ -636,38 +636,6 @@
             }
             else if (this.NetworkWrites)
             {
-                return RetryingMultiProcessFileAppender.TheFactory;
-            }
-            else if (this.ConcurrentWrites)
-            {
-<<<<<<< HEAD
-                if (this.ArchiveAboveSize != FileTarget.ArchiveAboveSizeDisabled || this.ArchiveEvery != FileArchivePeriod.None)
-                {
-                    if (this.NetworkWrites)
-                    {
-                        return RetryingMultiProcessFileAppender.TheFactory;
-                    }
-                    else if (this.ConcurrentWrites)
-                    {
-#if SILVERLIGHT || UWP10
-                        return RetryingMultiProcessFileAppender.TheFactory;
-=======
-#if SILVERLIGHT
-                return RetryingMultiProcessFileAppender.TheFactory;
->>>>>>> ea70f684
-#elif MONO
-                //
-                // mono on Windows uses mutexes, on Unix - special appender
-                //
-                if (PlatformDetector.IsUnix)
-                {
-                    return UnixMultiProcessFileAppender.TheFactory;
-                }
-                else
-                {
-<<<<<<< HEAD
-                    if (this.NetworkWrites)
-                    {
                         return RetryingMultiProcessFileAppender.TheFactory;
                     }
                     else if (this.ConcurrentWrites)
@@ -686,24 +654,20 @@
                         {
                             return MutexMultiProcessFileAppender.TheFactory;
                         }
-=======
-                    return MutexMultiProcessFileAppender.TheFactory;
-                }
->>>>>>> ea70f684
 #else
-                return MutexMultiProcessFileAppender.TheFactory;
+                        return MutexMultiProcessFileAppender.TheFactory;
 #endif
-            }
+                    }
             else if (IsArchivingEnabled())
                 return SingleProcessFileAppender.TheFactory;
-            else
-                return CountingSingleProcessFileAppender.TheFactory;
-        }
+                    else
+                        return CountingSingleProcessFileAppender.TheFactory;
+                    }
 
         private bool IsArchivingEnabled()
-        {
+                {
             return this.ArchiveAboveSize == FileTarget.ArchiveAboveSizeDisabled && this.ArchiveEvery == FileArchivePeriod.None;
-        }
+                    }
 
         /// <summary>
         /// Initializes file logging by creating data structures that
